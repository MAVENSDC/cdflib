--- conflicted
+++ resolved
@@ -255,7 +255,6 @@
         return np.array(unixtime) if to_np else unixtime
 
     def compute(datetimes, to_np=None):  # @NoSelf
-<<<<<<< HEAD
         """
         Computes the provided date/time components into CDF epoch value(s).
 
@@ -288,25 +287,18 @@
 
         Specify to_np to True, if the result should be in numpy class.
         """
-        if (not isinstance(datetimes, list) and
-            not isinstance(datetimes, tuple) and
-                not isinstance(datetimes, np.ndarray)):
-            print('datetime must be in list form')
-            return
-        if (isinstance(datetimes[0], numbers.Number)):
-=======
 
         if not isinstance(datetimes, (list, tuple, np.ndarray)):
             raise TypeError('datetime must be in list form')
-
+            
         if isinstance(datetimes[0], numbers.Number):
->>>>>>> 690d542f
             items = len(datetimes)
         elif isinstance(datetimes[0], (list, tuple, np.ndarray)):
             items = len(datetimes[0])
         else:
             print('Unknown input')
             return
+          
         if (items == 7):
             return CDFepoch.compute_epoch(datetimes, to_np)
         elif (items == 10):

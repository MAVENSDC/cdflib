"""
##########
CDF Epochs
##########

<<<<<<< HEAD
Importing cdflib also imports the module CDFepoch, which handles CDF-based epochs.
The following functions can be used to convert back and forth between different ways to display the date.
=======
Importing cdflib also imports the module CDFepoch, which handles
CDF-based epochs.

The following functions can be used to convert back and forth between
ifferent ways to display the date.

>>>>>>> 2a93a87d
You can call these functions like so::

    import cdflib
    cdf_file = cdflib.cdfepoch.compute_epoch([2017,1,1,1,1,1,111])

There are three (3) epoch data types in CDF: CDF_EPOCH, CDF_EPOCH16 and
CDF_TIME_TT2000.
<<<<<<< HEAD

- CDF_EPOCH is milliseconds since Year 0.
- CDF_EPOCH16 is picoseconds since Year 0.
- CDF_TIME_TT2000 (TT2000 as short) is nanoseconds since J2000 with
  leap seconds.

=======

- CDF_EPOCH is milliseconds since Year 0.
- CDF_EPOCH16 is picoseconds since Year 0.
- CDF_TIME_TT2000 (TT2000 as short) is nanoseconds since J2000 with
  leap seconds.

>>>>>>> 2a93a87d
CDF_EPOCH is a single double(as float in Python),
CDF_EPOCH16 is 2-doubles (as complex in Python),
and TT2000 is 8-byte integer (as int in Python).
In Numpy, they are np.float64, np.complex128 and np.int64, respectively.
All these epoch values can come from from CDF.varget function.

@author: Michael Liu
"""

import numpy as np
import math
import re
import numbers
import os
import datetime

<<<<<<< HEAD
from astropy.time import Time

=======
>>>>>>> 2a93a87d

class CDFepoch:

    version = 3
    release = 7
    increment = 0

    month_Token = ['Jan', 'Feb', 'Mar', 'Apr', 'May', 'Jun',
                   'Jul', 'Aug', 'Sep', 'Oct', 'Nov', 'Dec']

    JulianDateJ2000_12h = 2451545
    J2000Since0AD12h = 730485
    J2000Since0AD12hSec = 63113904000.0
    J2000Since0AD12hMilsec = 63113904000000.0
    J2000LeapSeconds = 32.0
    dT = 32.184
    dTinNanoSecs = 32184000000
    MJDbase = 2400000.5
    SECinNanoSecs = 1000000000
    SECinNanoSecsD = 1000000000.0
    DAYinNanoSecs = int(86400000000000)
    HOURinNanoSecs = int(3600000000000)
    MINUTEinNanoSecs = int(60000000000)
    T12hinNanoSecs = int(43200000000000)
    # Julian days for 1707-09-22 and 2292-04-11, the valid TT2000 range
    JDY17070922 = 2344793
    JDY22920411 = 2558297
    DEFAULT_TT2000_PADVALUE = int(-9223372036854775807)
    FILLED_TT2000_VALUE = int(-9223372036854775808)
    NERA1 = 14

<<<<<<< HEAD
    # LASTLEAPSECONDDAY = 20170101
=======
    #LASTLEAPSECONDDAY = 20170101
>>>>>>> 2a93a87d

    # Attempt to download latest leap second table
    try:
        import urllib.request
        leapsecond_files_url = "https://cdf.gsfc.nasa.gov/html/CDFLeapSeconds.txt"
        page = urllib.request.urlopen(leapsecond_files_url)
        full_path = os.path.realpath(__file__)
        library_path = os.path.dirname(full_path)
        with open(os.path.join(library_path, 'CDFLeapSeconds.txt'), "wb") as lsfile:
            lsfile.write(page.read())
    except:
        print("Can't download new leap second table")
        pass

    # Attempt to load the leap second table saved in the cdflib
    try:
        import csv
        full_path = os.path.realpath(__file__)
        library_path = os.path.dirname(full_path)
        leap_seconds_file = os.path.join(library_path, 'CDFLeapSeconds.txt')
        LTS = []
        with open(leap_seconds_file) as lsfile:
            lsreader = csv.reader(lsfile, delimiter=' ')
            for row in lsreader:
                if row[0] == ";":
                    continue
                row = list(filter(''.__ne__, row))
                row[0] = int(row[0])
                row[1] = int(row[1])
                row[2] = int(row[2])
                row[3] = float(row[3])
                row[4] = float(row[4])
                row[5] = float(row[5])
                LTS.append(row)
    except:
        print("Can't find leap second table.  Using one built into code.")
        print("Last leap second in built in table is on Jan 01 2017. ")
        # Use a built in leap second table
        LTS = [[1960,  1,  1,  1.4178180, 37300.0, 0.0012960],
               [1961,  1,  1,  1.4228180, 37300.0, 0.0012960],
               [1961,  8,  1,  1.3728180, 37300.0, 0.0012960],
               [1962,  1,  1,  1.8458580, 37665.0, 0.0011232],
               [1963, 11,  1,  1.9458580, 37665.0, 0.0011232],
               [1964,  1,  1,  3.2401300, 38761.0, 0.0012960],
               [1964,  4,  1,  3.3401300, 38761.0, 0.0012960],
               [1964,  9,  1,  3.4401300, 38761.0, 0.0012960],
               [1965,  1,  1,  3.5401300, 38761.0, 0.0012960],
               [1965,  3,  1,  3.6401300, 38761.0, 0.0012960],
               [1965,  7,  1,  3.7401300, 38761.0, 0.0012960],
               [1965,  9,  1,  3.8401300, 38761.0, 0.0012960],
               [1966,  1,  1,  4.3131700, 39126.0, 0.0025920],
               [1968,  2,  1,  4.2131700, 39126.0, 0.0025920],
               [1972,  1,  1, 10.0,           0.0, 0.0],
               [1972,  7,  1, 11.0,           0.0, 0.0],
               [1973,  1,  1, 12.0,           0.0, 0.0],
               [1974,  1,  1, 13.0,           0.0, 0.0],
               [1975,  1,  1, 14.0,           0.0, 0.0],
               [1976,  1,  1, 15.0,           0.0, 0.0],
               [1977,  1,  1, 16.0,           0.0, 0.0],
               [1978,  1,  1, 17.0,           0.0, 0.0],
               [1979,  1,  1, 18.0,           0.0, 0.0],
               [1980,  1,  1, 19.0,           0.0, 0.0],
               [1981,  7,  1, 20.0,           0.0, 0.0],
               [1982,  7,  1, 21.0,           0.0, 0.0],
               [1983,  7,  1, 22.0,           0.0, 0.0],
               [1985,  7,  1, 23.0,           0.0, 0.0],
               [1988,  1,  1, 24.0,           0.0, 0.0],
               [1990,  1,  1, 25.0,           0.0, 0.0],
               [1991,  1,  1, 26.0,           0.0, 0.0],
               [1992,  7,  1, 27.0,           0.0, 0.0],
               [1993,  7,  1, 28.0,           0.0, 0.0],
               [1994,  7,  1, 29.0,           0.0, 0.0],
               [1996,  1,  1, 30.0,           0.0, 0.0],
               [1997,  7,  1, 31.0,           0.0, 0.0],
               [1999,  1,  1, 32.0,           0.0, 0.0],
               [2006,  1,  1, 33.0,           0.0, 0.0],
               [2009,  1,  1, 34.0,           0.0, 0.0],
               [2012,  7,  1, 35.0,           0.0, 0.0],
               [2015,  7,  1, 36.0,           0.0, 0.0],
               [2017,  1,  1, 37.0,           0.0, 0.0]]

    NDAT = len(LTS)

    NST = None
    currentDay = -1
    currentJDay = -1
    currentLeapSeconds = -1

<<<<<<< HEAD
    def encode(epochs, iso_8601=True, unixtime=False):  # @NoSelf
        """
        Encodes the epoch(s) into UTC string(s). If unixtime is specified, outputs time in unix time.
=======
    def encode(epochs, iso_8601=True):  # @NoSelf
        """
        Encodes the epoch(s) into UTC string(s).
>>>>>>> 2a93a87d

        For CDF_EPOCH:
                The input should be either a float or list of floats
                (in numpy, a np.float64 or a np.ndarray of np.float64)
                Each epoch is encoded, by default to a ISO 8601 form:
                2004-05-13T15:08:11.022
                Or, if iso_8601 is set to False,
<<<<<<< HEAD
                2004-05-13 15:08:11.022
=======
                13-May-2004 15:08:11.022
>>>>>>> 2a93a87d
        For CDF_EPOCH16:
                The input should be either a complex or list of
                complex(in numpy, a np.complex128 or a np.ndarray of np.complex128)
                Each epoch is encoded, by default to a ISO 8601 form:
                2004-05-13T15:08:11.022033044055
                Or, if iso_8601 is set to False,
<<<<<<< HEAD
                2004-05-13 15:08:11.022.033.044.055
=======
                13-May-2004 15:08:11.022.033.044.055
>>>>>>> 2a93a87d
        For TT2000:
                The input should be either a int or list of ints
                (in numpy, a np.int64 or a np.ndarray of np.int64)
                Each epoch is encoded, by default to a ISO 8601 form:
                2008-02-02T06:08:10.10.012014016
                Or, if iso_8601 is set to False,
<<<<<<< HEAD
                2008-02-02 06:08:10.012.014.016
        """
        if isinstance(epochs, int) or isinstance(epochs, np.int64):
            return CDFepoch.encode_tt2000(epochs, iso_8601, unixtime)
        elif isinstance(epochs, float) or isinstance(epochs, np.float64):
            return CDFepoch.encode_epoch(epochs, iso_8601, unixtime)
        elif isinstance(epochs, complex) or isinstance(epochs, np.complex128):
            return CDFepoch.encode_epoch16(epochs, iso_8601, unixtime)
        elif isinstance(epochs, list) or isinstance(epochs, np.ndarray):
            if isinstance(epochs[0], int) or isinstance(epochs[0], np.int64):
                return CDFepoch.encode_tt2000(epochs, iso_8601, unixtime)
            elif isinstance(epochs[0], float) or isinstance(epochs[0], np.float64):
                return CDFepoch.encode_epoch(epochs, iso_8601, unixtime)
            elif isinstance(epochs[0], complex) or isinstance(epochs[0], np.complex128):
                return CDFepoch.encode_epoch16(epochs, iso_8601, unixtime)
=======
                02-Feb-2008 06:08:10.012.014.016
        """
        if (isinstance(epochs, int) or isinstance(epochs, np.int64)):
            return CDFepoch.encode_tt2000(epochs, iso_8601)
        elif (isinstance(epochs, float) or isinstance(epochs, np.float64)):
            return CDFepoch.encode_epoch(epochs, iso_8601)
        elif (isinstance(epochs, complex) or isinstance(epochs, np.complex128)):
            return CDFepoch.encode_epoch16(epochs, iso_8601)
        elif (isinstance(epochs, list) or isinstance(epochs, np.ndarray)):
            if (isinstance(epochs[0], int) or isinstance(epochs[0], np.int64)):
                return CDFepoch.encode_tt2000(epochs, iso_8601)
            elif (isinstance(epochs[0], float) or
                  isinstance(epochs[0], np.float64)):
                return CDFepoch.encode_epoch(epochs, iso_8601)
            elif (isinstance(epochs[0], complex) or
                  isinstance(epochs[0], np.complex128)):
                return CDFepoch.encode_epoch16(epochs, iso_8601)
>>>>>>> 2a93a87d
            else:
                print('Bad input')
                return None
        else:
            print('Bad input')
            return None

    def breakdown(epochs, to_np=None):  # @NoSelf
<<<<<<< HEAD
        # Returns either a single array, or a array of arrays depending on the input
=======

        #Returns either a single array, or a array of arrays depending on the input
>>>>>>> 2a93a87d

        if isinstance(epochs, int) or isinstance(epochs, np.int64):
            return CDFepoch.breakdown_tt2000(epochs, to_np)
        elif isinstance(epochs, float) or isinstance(epochs, np.float64):
            return CDFepoch.breakdown_epoch(epochs, to_np)
        elif isinstance(epochs, complex) or isinstance(epochs, np.complex128):
            return CDFepoch.breakdown_epoch16(epochs, to_np)
        elif isinstance(epochs, list) or isinstance(epochs, tuple) or isinstance(epochs, np.ndarray):
            if isinstance(epochs[0], int) or isinstance(epochs[0], np.int64):
                return CDFepoch.breakdown_tt2000(epochs, to_np)
<<<<<<< HEAD
            elif isinstance(epochs[0], float) or isinstance(epochs[0], np.float64):
=======
            elif (isinstance(epochs[0], float) or
                  isinstance(epochs[0], np.float64)):
>>>>>>> 2a93a87d
                return CDFepoch.breakdown_epoch(epochs, to_np)
            elif isinstance(epochs[0], complex) or isinstance(epochs[0], np.complex128):
                return CDFepoch.breakdown_epoch16(epochs, to_np)
            else:
                print('Bad input')
                return None
        else:
            print('Bad input')
            return None

    def unixtime(cdf_time, to_np=False):  # @NoSelf
        """
        Encodes the epoch(s) into seconds after 1970-01-01.  Precision is only
        kept to the nearest microsecond.

        If to_np is True, then the values will be returned in a numpy array.
        """
        import datetime
        time_list = CDFepoch.breakdown(cdf_time, to_np=False)

<<<<<<< HEAD
        unix_times = CDFepoch.encode(cdf_time, iso_8601=False, unixtime=True)
        if to_np:
            unix_times = np.array(unix_times)
        return unix_times
=======
        #Check if only one time was input into unixtime.
        #If so, turn the output of breakdown into a list for this function to work
        if hasattr(cdf_time, '__len__'):
           if len(cdf_time) == 1:
               time_list = [time_list]
        else:
            time_list = [time_list]

        unixtime = []
        for t in time_list:
            date = ['year', 'month', 'day', 'hour', 'minute', 'second', 'microsecond']
            for i in range(0, len(t)):
                if i > 7:
                    continue
                elif i == 6:
                    date[i] = 1000*t[i]
                elif i == 7:
                    date[i-1] += t[i]
                else:
                    date[i] = t[i]
            unixtime.append(datetime.datetime(*date).replace(tzinfo=datetime.timezone.utc).timestamp())
        return np.array(unixtime) if to_np else unixtime
>>>>>>> 2a93a87d

    def compute(datetimes, to_np=None):  # @NoSelf
        """
        Computes the provided date/time components into CDF epoch value(s).

        For CDF_EPOCH:
                For computing into CDF_EPOCH value, each date/time elements should
                have exactly seven (7) components, as year, month, day, hour, minute,
                second and millisecond, in a list. For example:
                [[2017,1,1,1,1,1,111],[2017,2,2,2,2,2,222]]
                Or, call function compute_epoch directly, instead, with at least three
                (3) first (up to seven) components. The last component, if
                not the 7th, can be a float that can have a fraction of the unit.

        For CDF_EPOCH16:
                They should have exactly ten (10) components, as year,
                month, day, hour, minute, second, millisecond, microsecond, nanosecond
                and picosecond, in a list. For example:
                [[2017,1,1,1,1,1,123,456,789,999],[2017,2,2,2,2,2,987,654,321,999]]
                Or, call function compute_epoch directly, instead, with at least three
                (3) first (up to ten) components. The last component, if
                not the 10th, can be a float that can have a fraction of the unit.

        For TT2000:
                Each TT2000 typed date/time should have exactly nine (9) components, as
                year, month, day, hour, minute, second, millisecond, microsecond,
                and nanosecond, in a list.  For example:
                [[2017,1,1,1,1,1,123,456,789],[2017,2,2,2,2,2,987,654,321]]
                Or, call function compute_tt2000 directly, instead, with at least three
                (3) first (up to nine) components. The last component, if
                not the 9th, can be a float that can have a fraction of the unit.

        Specify to_np to True, if the result should be in numpy class.
        """

        if not isinstance(datetimes, (list, tuple, np.ndarray)):
            raise TypeError('datetime must be in list form')
<<<<<<< HEAD
=======
            
>>>>>>> 2a93a87d
        if isinstance(datetimes[0], numbers.Number):
            items = len(datetimes)
        elif isinstance(datetimes[0], (list, tuple, np.ndarray)):
            items = len(datetimes[0])
        else:
            print('Unknown input')
            return
<<<<<<< HEAD
        if items == 7:
=======
          
        if (items == 7):
>>>>>>> 2a93a87d
            return CDFepoch.compute_epoch(datetimes, to_np)
        elif items == 10:
            return CDFepoch.compute_epoch16(datetimes, to_np)
        elif items == 9:
            return CDFepoch.compute_tt2000(datetimes, to_np)
        else:
            print('Unknown input')
            return

    def findepochrange(epochs, starttime=None, endtime=None):  # @NoSelf
        """
        Finds the record range within the start and end time from values
        of a CDF epoch data type. It returns a list of record numbers.
        If the start time is not provided, then it is
        assumed to be the minimum possible value. If the end time is not
        provided, then the maximum possible value is assumed. The epoch is
        assumed to be in the chronological order. The start and end times
        should have the proper number of date/time components, corresponding
        to the epoch's data type.

        The start/end times should be in either be in epoch units, or in the list
        format described in "compute_epoch/epoch16/tt2000" section.
        """
<<<<<<< HEAD
        if isinstance(epochs, float) or isinstance(epochs, np.float64):
=======
        if (isinstance(epochs, float) or isinstance(epochs, np.float64)):
>>>>>>> 2a93a87d
            return CDFepoch.epochrange_epoch(epochs, starttime, endtime)
        elif isinstance(epochs, int) or isinstance(epochs, np.int64):
            return CDFepoch.epochrange_tt2000(epochs, starttime, endtime)
<<<<<<< HEAD
        elif isinstance(epochs, complex) or isinstance(epochs, np.complex128):
            return CDFepoch.epochrange_epoch16(epochs, starttime, endtime)
        elif isinstance(epochs, list) or isinstance(epochs, tuple) or isinstance(epochs, np.ndarray):
            if isinstance(epochs[0], float) or isinstance(epochs[0], np.float64):
=======
        elif isinstance(epochs, (complex, np.complex128)):
            return CDFepoch.epochrange_epoch16(epochs, starttime, endtime)
        elif isinstance(epochs, (list, tuple, np.ndarray)):
            if (isinstance(epochs[0], float) or
                    isinstance(epochs[0], np.float64)):
>>>>>>> 2a93a87d
                return CDFepoch.epochrange_epoch(epochs, starttime, endtime)
            elif isinstance(epochs[0], int) or isinstance(epochs[0], np.int64):
                return CDFepoch.epochrange_tt2000(epochs, starttime, endtime)
            elif isinstance(epochs[0], complex) or isinstance(epochs[0], np.complex128):
                return CDFepoch.epochrange_epoch16(epochs, starttime, endtime)
            else:
                print('Bad input')
                return None
        else:
            print('Bad input')
            return None

<<<<<<< HEAD
    def encode_tt2000(tt2000, iso_8601=None, unixtime=False):  # @NoSelf

        if isinstance(tt2000, int) or isinstance(tt2000, np.int64):
=======
    def encode_tt2000(tt2000, iso_8601=None):  # @NoSelf

        if (isinstance(tt2000, int) or isinstance(tt2000, np.int64)):
>>>>>>> 2a93a87d
            new_tt2000 = [tt2000]
        elif isinstance(tt2000, list) or isinstance(tt2000, np.ndarray):
            new_tt2000 = tt2000
        else:
            print('Bad input')
<<<<<<< HEAD
        encoded = list()
        for x in new_tt2000:
            epoch, nansec = CDFepoch.breakdown_tt2000(x, encoding=True)
            epoch_astropy = Time(epoch, format='unix')
            base = Time('0000-01-01 00:00:00', scale='tai')
            t = epoch_astropy.unix + base.unix
            tt = Time(t, format='unix')
            if iso_8601:
                encoded.append(tt.isot[:-3] + str(nansec))
            elif not iso_8601 and not unixtime:
                nansec = str(nansec)
                one = nansec[:3]
                two = nansec[3:6]
                three = nansec[6:]
                encoded.append(tt.iso[:-3] + one + '.' + two + '.' + three)
            elif unixtime:
                u_time = float(str(tt.unix)[:-7] + str(nansec)[:3])
                encoded.append(u_time)
        if len(encoded) == 1:
            encoded = encoded[0]
        return encoded

    def breakdown_tt2000(tt2000, to_np=None, encoding=None):  # @NoSelf
=======
            return None
        count = len(new_tt2000)
        encodeds = []
        for x in range(0, count):
            nanoSecSinceJ2000 = new_tt2000[x]
            if (nanoSecSinceJ2000 == CDFepoch.FILLED_TT2000_VALUE):
                if (iso_8601 == None or iso_8601 != False):
                    return '9999-12-31T23:59:59.999999999'
                else:
                    return '31-Dec-9999 23:59:59.999.999.999'
            if (nanoSecSinceJ2000 == CDFepoch.DEFAULT_TT2000_PADVALUE):
                if (iso_8601 == None or iso_8601 != False):
                    return '0000-01-01T00:00:00.000000000'
                else:
                    return '01-Jan-0000 00:00:00.000.000.000'
            datetime = CDFepoch.breakdown_tt2000(nanoSecSinceJ2000)
            ly = datetime[0]
            lm = datetime[1]
            ld = datetime[2]
            lh = datetime[3]
            ln = datetime[4]
            ls = datetime[5]
            ll = datetime[6]
            lu = datetime[7]
            la = datetime[8]
            if (iso_8601 == None or iso_8601 != False):
                # yyyy-mm-ddThh:mm:ss.mmmuuunnn
                encoded = str(ly).zfill(4)
                encoded += '-'
                encoded += str(lm).zfill(2)
                encoded += '-'
                encoded += str(ld).zfill(2)
                encoded += 'T'
                encoded += str(lh).zfill(2)
                encoded += ':'
                encoded += str(ln).zfill(2)
                encoded += ':'
                encoded += str(ls).zfill(2)
                encoded += '.'
                encoded += str(ll).zfill(3)
                encoded += str(lu).zfill(3)
                encoded += str(la).zfill(3)
            else:
                # dd-mmm-yyyy hh:mm:ss.mmm.uuu.nnn
                encoded = str(ld).zfill(2)
                encoded += '-'
                encoded += CDFepoch.month_Token[lm-1]
                encoded += '-'
                encoded += str(ly).zfill(4)
                encoded += ' '
                encoded += str(lh).zfill(2)
                encoded += ':'
                encoded += str(ln).zfill(2)
                encoded += ':'
                encoded += str(ls).zfill(2)
                encoded += '.'
                encoded += str(ll).zfill(3)
                encoded += '.'
                encoded += str(lu).zfill(3)
                encoded += '.'
                encoded += str(la).zfill(3)

            if (count == 1):
                return encoded
            else:
                encodeds.append(encoded)
        return encodeds

    def breakdown_tt2000(tt2000, to_np=None):  # @NoSelf
>>>>>>> 2a93a87d
        """
        Breaks down the epoch(s) into UTC components.

        For CDF_EPOCH:
                they are 7 date/time components: year, month, day,
                hour, minute, second, and millisecond
        For CDF_EPOCH16:
                they are 10 date/time components: year, month, day,
                hour, minute, second, and millisecond, microsecond,
                nanosecond, and picosecond.
        For TT2000:
                they are 9 date/time components: year, month, day,
                hour, minute, second, millisecond, microsecond,
                nanosecond.

        Specify to_np to True, if the result should be in numpy array.
        """
<<<<<<< HEAD
        if isinstance(tt2000, int) or isinstance(tt2000, np.int64):
=======
        if (isinstance(tt2000, int) or isinstance(tt2000, np.int64)):
>>>>>>> 2a93a87d
            new_tt2000 = [tt2000]
        elif isinstance(tt2000, list) or isinstance(tt2000, tuple) or isinstance(tt2000, np.ndarray):
            new_tt2000 = tt2000
        else:
            print('Bad input data')
            return None
        count = len(new_tt2000)
<<<<<<< HEAD
        toutcs = list()
=======
        toutcs = []
>>>>>>> 2a93a87d
        for x in range(0, count):
            nanoSecSinceJ2000 = new_tt2000[x]
            toPlus = 0.0
            t3 = nanoSecSinceJ2000
            datx = CDFepoch._LeapSecondsfromJ2000(nanoSecSinceJ2000)
<<<<<<< HEAD
            if nanoSecSinceJ2000 > 0:
                secSinceJ2000 = int(nanoSecSinceJ2000 / CDFepoch.SECinNanoSecsD)
                nansec = int(nanoSecSinceJ2000 - secSinceJ2000 * CDFepoch.SECinNanoSecs)
=======
            if (nanoSecSinceJ2000 > 0):
                secSinceJ2000 = int(nanoSecSinceJ2000/CDFepoch.SECinNanoSecsD)
                nansec = int(nanoSecSinceJ2000 - secSinceJ2000 *
                             CDFepoch.SECinNanoSecs)
>>>>>>> 2a93a87d
                secSinceJ2000 = secSinceJ2000 - 32
                secSinceJ2000 = secSinceJ2000 + 43200
                nansec = nansec - 184000000
            else:
                nanoSecSinceJ2000 = nanoSecSinceJ2000 + CDFepoch.T12hinNanoSecs
                nanoSecSinceJ2000 = nanoSecSinceJ2000 - CDFepoch.dTinNanoSecs
<<<<<<< HEAD
                secSinceJ2000 = int(nanoSecSinceJ2000 / CDFepoch.SECinNanoSecsD)
                nansec = int(nanoSecSinceJ2000 - secSinceJ2000 * CDFepoch.SECinNanoSecs)
            if nansec < 0:
=======
                secSinceJ2000 = int(nanoSecSinceJ2000/CDFepoch.SECinNanoSecsD)
                nansec = int(nanoSecSinceJ2000 - secSinceJ2000 *
                             CDFepoch.SECinNanoSecs)
            if (nansec < 0):
>>>>>>> 2a93a87d
                nansec = CDFepoch.SECinNanoSecs + nansec
                secSinceJ2000 = secSinceJ2000 - 1
            t2 = secSinceJ2000 * CDFepoch.SECinNanoSecs + nansec
            if datx[0] > 0.0:
                # post-1972...
                secSinceJ2000 = secSinceJ2000 - int(datx[0])
                epoch = CDFepoch.J2000Since0AD12hSec + secSinceJ2000
<<<<<<< HEAD
                if datx[1] == 0.0:
=======
                if (datx[1] == 0.0):
>>>>>>> 2a93a87d
                    date1 = CDFepoch._EPOCHbreakdownTT2000(epoch)
                else:
                    epoch = epoch - 1
                    date1 = CDFepoch._EPOCHbreakdownTT2000(epoch)
                    date1[5] = date1[5] + 1
                ye1 = date1[0]
                mo1 = date1[1]
                da1 = date1[2]
                ho1 = date1[3]
                mi1 = date1[4]
                se1 = date1[5]
                if encoding:
                    return epoch, nansec
            else:
                # pre-1972...
                epoch = secSinceJ2000 + CDFepoch.J2000Since0AD12hSec
<<<<<<< HEAD
                if encoding:
                    return epoch, nansec
=======
>>>>>>> 2a93a87d
                xdate1 = CDFepoch._EPOCHbreakdownTT2000(epoch)
                xdate1.append(0)
                xdate1.append(0)
                xdate1.append(nansec)
                tmpNanosecs = CDFepoch.compute_tt2000(xdate1)
<<<<<<< HEAD
                if tmpNanosecs != t3:
=======
                if (tmpNanosecs != t3):
>>>>>>> 2a93a87d
                    dat0 = CDFepoch._LeapSecondsfromYMD(xdate1[0],
                                               xdate1[1], xdate1[2])
                    tmpx = t2 - int(dat0 * CDFepoch.SECinNanoSecs)
                    tmpy = int(float(tmpx / CDFepoch.SECinNanoSecsD))
                    nansec = int(tmpx - tmpy * CDFepoch.SECinNanoSecs)
                if nansec < 0:
                    nansec = CDFepoch.SECinNanoSecs + nansec
                    tmpy -= 1
                    epoch = tmpy + CDFepoch.J2000Since0AD12hSec
                    xdate1 = CDFepoch._EPOCHbreakdownTT2000(epoch)
                    xdate1.append(0)
                    xdate1.append(0)
                    xdate1.append(nansec)
                    tmpNanosecs = CDFepoch.compute_tt2000(xdate1)
                if tmpNanosecs != t3:
                    dat0 = CDFepoch._LeapSecondsfromYMD(xdate1[0],
                                               xdate1[1], xdate1[2])
                    tmpx = t2 - int(dat0 * CDFepoch.SECinNanoSecs)
                    tmpy = int((1.0 * tmpx) / CDFepoch.SECinNanoSecsD)
                    nansec = int(tmpx - tmpy * CDFepoch.SECinNanoSecs)
                    if nansec < 0:
                        nansec = CDFepoch.SECinNanoSecs + nansec
                        tmpy = tmpy - 1
                    epoch = tmpy + CDFepoch.J2000Since0AD12hSec
                    xdate1 = CDFepoch._EPOCHbreakdownTT2000(epoch)
                    xdate1.append(0)
                    xdate1.append(0)
                    xdate1.append(nansec)
                    tmpNanosecs = CDFepoch.compute_tt2000(xdate1)
                    if tmpNanosecs != t3:
                        dat0 = CDFepoch._LeapSecondsfromYMD(xdate1[0],
                                                   xdate1[1],
                                                   xdate1[2])
                        tmpx = t2 - int(dat0 * CDFepoch.SECinNanoSecs)
                        tmpy = int((1.0 * tmpx) / CDFepoch.SECinNanoSecsD)
                        nansec = int(tmpx - tmpy * CDFepoch.SECinNanoSecs)
                        if nansec < 0:
                            nansec = CDFepoch.SECinNanoSecs + nansec
                            tmpy = tmpy - 1
                        epoch = tmpy + CDFepoch.J2000Since0AD12hSec
                        # One more determination
                        xdate1 = CDFepoch._EPOCHbreakdownTT2000(epoch)
                ye1 = int(xdate1[0])
                mo1 = int(xdate1[1])
                da1 = int(xdate1[2])
                ho1 = int(xdate1[3])
                mi1 = int(xdate1[4])
                se1 = int(xdate1[5])
            ml1 = int(nansec / 1000000)
            tmp1 = nansec - 1000000 * ml1
            if ml1 > 1000:
                ml1 = ml1 - 1000
                se1 = se1 + 1
            ma1 = int(tmp1 / 1000)
            na1 = int(tmp1 - 1000 * ma1)
            datetime = list()
            datetime.append(ye1)
            datetime.append(mo1)
            datetime.append(da1)
            datetime.append(ho1)
            datetime.append(mi1)
            datetime.append(se1)
            datetime.append(ml1)
            datetime.append(ma1)
            datetime.append(na1)
            if count == 1:
                if to_np is None:
                    return datetime
                else:
                    return np.array(datetime)
            else:
                toutcs.append(datetime)
        if to_np is None:
            return toutcs
        else:
            return np.array(toutcs)

    def compute_tt2000(datetimes, to_np=None):  # @NoSelf

<<<<<<< HEAD
        if not isinstance(datetimes, list) and not isinstance(datetimes, tuple):
            print('datetime must be in list form')
            return None
        if isinstance(datetimes[0], numbers.Number):
=======
        if (not isinstance(datetimes, list) and not isinstance(datetimes, tuple)):
            print('datetime must be in list form')
            return None
        if (isinstance(datetimes[0], numbers.Number)):
>>>>>>> 2a93a87d
            new_datetimes = [datetimes]
            count = 1
        else:
            count = len(datetimes)
            new_datetimes = datetimes
<<<<<<< HEAD
        nanoSecSinceJ2000s = list()
=======
        nanoSecSinceJ2000s = []
>>>>>>> 2a93a87d
        for x in range(0, count):
            datetime = new_datetimes[x]
            year = int(datetime[0])
            month = int(datetime[1])
            items = len(datetime)
            if items > 8:
                # y m d h m s ms us ns
                day = int(datetime[2])
                hour = int(datetime[3])
                minute = int(datetime[4])
                second = int(datetime[5])
                msec = int(datetime[6])
                usec = int(datetime[7])
                nsec = int(datetime[8])
            else:
                print('Invalid tt2000 components')
                return None
            if month == 0:
                month = 1
<<<<<<< HEAD
            if year == 9999 and month == 12 and day == 31 and hour == 23 and minute == 59 and second == 59 and \
                    msec == 999 and usec == 999 and nsec == 999:
                nanoSecSinceJ2000 = CDFepoch.FILLED_TT2000_VALUE
            elif year == 0 and month == 1 and day == 1 and hour == 0 and minute == 0 and second == 0 and msec == 0 and \
                    usec == 0 and nsec == 0:
=======
            if (year == 9999 and month == 12 and day == 31 and hour == 23 and
                minute == 59 and second == 59 and msec == 999 and
                    usec == 999 and nsec == 999):
                nanoSecSinceJ2000 = CDFepoch.FILLED_TT2000_VALUE
            elif (year == 0 and month == 1 and day == 1 and hour == 0 and
                  minute == 0 and second == 0 and msec == 0 and usec == 0 and
                  nsec == 0):
>>>>>>> 2a93a87d
                nanoSecSinceJ2000 = CDFepoch.DEFAULT_TT2000_PADVALUE
            else:
                iy = 10000000 * month + 10000 * day + year
                if iy != CDFepoch.currentDay:
                    CDFepoch.currentDay = iy
                    CDFepoch.currentLeapSeconds = CDFepoch._LeapSecondsfromYMD(year, month, day)
                    CDFepoch.currentJDay = CDFepoch._JulianDay(year, month, day)
                jd = CDFepoch.currentJDay
                jd = jd - CDFepoch.JulianDateJ2000_12h
<<<<<<< HEAD
                subDayinNanoSecs = int(hour * CDFepoch.HOURinNanoSecs +
                                       minute * CDFepoch.MINUTEinNanoSecs +
                                       second * CDFepoch.SECinNanoSecs + msec * 1000000 +
                                       usec * 1000 + nsec)
=======
                subDayinNanoSecs = int(hour*CDFepoch.HOURinNanoSecs +
                                       minute*CDFepoch.MINUTEinNanoSecs +
                                       second*CDFepoch.SECinNanoSecs+msec*1000000 +
                                       usec*1000+nsec)
>>>>>>> 2a93a87d
                nanoSecSinceJ2000 = int(jd * CDFepoch.DAYinNanoSecs +
                                        subDayinNanoSecs)
                t2 = int(CDFepoch.currentLeapSeconds * CDFepoch.SECinNanoSecs)
                if nanoSecSinceJ2000 < 0:
                    nanoSecSinceJ2000 = int(nanoSecSinceJ2000 + t2)
                    nanoSecSinceJ2000 = int(nanoSecSinceJ2000 +
                                            CDFepoch.dTinNanoSecs)
                    nanoSecSinceJ2000 = int(nanoSecSinceJ2000 -
                                            CDFepoch.T12hinNanoSecs)
                else:
                    nanoSecSinceJ2000 = int(nanoSecSinceJ2000 -
                                            CDFepoch.T12hinNanoSecs)
                    nanoSecSinceJ2000 = int(nanoSecSinceJ2000 + t2)
                    nanoSecSinceJ2000 = int(nanoSecSinceJ2000 +
                                            CDFepoch.dTinNanoSecs)
            if count == 1:
                if to_np is None:
                    return int(nanoSecSinceJ2000)
                else:
                    return np.array(int(nanoSecSinceJ2000))
            else:
                nanoSecSinceJ2000s.append(int(nanoSecSinceJ2000))
<<<<<<< HEAD
        if to_np is None:
=======
        if (to_np == None):
>>>>>>> 2a93a87d
            return nanoSecSinceJ2000s
        else:
            return np.array(nanoSecSinceJ2000s)

    def _LeapSecondsfromYMD(year, month, day):  # @NoSelf
<<<<<<< HEAD
=======

>>>>>>> 2a93a87d
        j = -1
        m = 12 * year + month
        for i, _ in reversed(list(enumerate(CDFepoch.LTS))):
            n = 12 * CDFepoch.LTS[i][0] + CDFepoch.LTS[i][1]
            if m >= n:
                j = i
                break
        if j == -1:
            return 0.0
        da = CDFepoch.LTS[j][3]
        # pre-1972
        if j < CDFepoch.NERA1:
            jda = CDFepoch._JulianDay(year, month, day)
            da = da + ((jda - CDFepoch.MJDbase) - CDFepoch.LTS[j][4]) * CDFepoch.LTS[j][5]
        return da

    def _LeapSecondsfromJ2000(nanosecs):  # @NoSelf
<<<<<<< HEAD
        da = list()
=======

        da = []
>>>>>>> 2a93a87d
        da.append(0.0)
        da.append(0.0)
        j = -1
        if CDFepoch.NST is None:
            NST = CDFepoch._LoadLeapNanoSecondsTable()
        for i, _ in reversed(list(enumerate(NST))):
            if nanosecs >= NST[i]:
                j = i
                if i < (CDFepoch.NDAT - 1):
                    if (nanosecs + 1000000000) >= NST[i + 1]:
                        da[1] = 1.0
                break
        if j <= CDFepoch.NERA1:
            return da
        da[0] = CDFepoch.LTS[j][3]
        return da

    def _LoadLeapNanoSecondsTable():  # @NoSelf
<<<<<<< HEAD
        NST = list()
=======

        CDFepoch.NST = []
>>>>>>> 2a93a87d
        for ix in range(0, CDFepoch.NERA1):
            NST.append(CDFepoch.FILLED_TT2000_VALUE)
        for ix in range(CDFepoch.NERA1, CDFepoch.NDAT):
<<<<<<< HEAD
            NST.append(CDFepoch.compute_tt2000(
                [int(CDFepoch.LTS[ix][0]), int(CDFepoch.LTS[ix][1]), int(CDFepoch.LTS[ix][2]), 0, 0, 0, 0, 0, 0]))
        return NST

    def _EPOCHbreakdownTT2000(epoch):  # @NoSelf
=======
            CDFepoch.NST.append(CDFepoch.compute_tt2000([int(CDFepoch.LTS[ix][0]),
                                                         int(CDFepoch.LTS[ix][1]),
                                                         int(CDFepoch.LTS[ix][2]),
                                                         0, 0, 0, 0, 0, 0]))

    def _EPOCHbreakdownTT2000(epoch):  # @NoSelf

>>>>>>> 2a93a87d
        second_AD = epoch
        minute_AD = second_AD / 60.0
        hour_AD = minute_AD / 60.0
        day_AD = hour_AD / 24.0

        jd = int(1721060 + day_AD)
<<<<<<< HEAD
        l = jd + 68569
        n = int(4 * l / 146097)
        l = l - int((146097 * n + 3) / 4)
        i = int(4000 * (l + 1) / 1461001)
        l = l - int(1461 * i / 4) + 31
        j = int(80 * l / 2447)
        k = l - int(2447 * j / 80)
        l = int(j / 11)
        j = j + 2 - 12 * l
        i = 100 * (n - 49) + i + l

        date = list()
=======
        l = jd+68569
        n = int(4*l/146097)
        l = l-int((146097*n+3)/4)
        i = int(4000*(l+1)/1461001)
        l = l-int(1461*i/4)+31
        j = int(80*l/2447)
        k = l-int(2447*j/80)
        l = int(j/11)
        j = j+2-12*l
        i = 100*(n-49)+i+l

        date = []
>>>>>>> 2a93a87d
        date.append(i)
        date.append(j)
        date.append(k)
        date.append(int(hour_AD % 24.0))
        date.append(int(minute_AD % 60.0))
        date.append(int(second_AD % 60.0))
        return date

    def epochrange_tt2000(epochs, starttime=None, endtime=None):  # @NoSelf
<<<<<<< HEAD
        if isinstance(epochs, int) or isinstance(epochs, np.int64):
            new_epochs = [epochs]
        elif isinstance(epochs, list) or isinstance(epochs, tuple) or isinstance(epochs, np.ndarray):
            if isinstance(epochs[0], int) or isinstance(epochs[0], np.int64):
                new_epochs = epochs
=======

        if (isinstance(epochs, int) or isinstance(epochs, np.int64)):
            new2_epochs = [epochs]
        elif (isinstance(epochs, list) or isinstance(epochs, tuple) or
              isinstance(epochs, np.ndarray)):
            if (isinstance(epochs[0], int) or
                    isinstance(epochs[0], np.int64)):
                new2_epochs = epochs
>>>>>>> 2a93a87d
            else:
                print('Bad data')
                return None
        else:
            print('Bad data')
            return None
        if starttime is None:
            stime = int(-9223372036854775807)
        else:
            if isinstance(starttime, int) or isinstance(starttime, np.int64):
                stime = starttime
            elif isinstance(starttime, list):
                stime = CDFepoch.compute_tt2000(starttime)
            else:
                print('Bad start time')
                return None
        if endtime is not None:
            if isinstance(endtime, int) or isinstance(endtime, np.int64):
                etime = endtime
            elif isinstance(endtime, list) or isinstance(endtime, tuple):
                etime = CDFepoch.compute_tt2000(endtime)
            else:
                print('Bad end time')
                return None
        else:
            etime = int(9223372036854775807)
        if stime > etime:
            print('Invalid start/end time')
            return None
        if isinstance(new_epochs, list) or isinstance(new_epochs, tuple):
            new_epochs2 = np.array(new_epochs)
        else:
<<<<<<< HEAD
            new_epochs2 = new_epochs
        return np.where(np.logical_and(new_epochs2 >= stime, new_epochs2 <= etime))[0]

    def encode_epoch16(epochs, iso_8601=True, unixtime=False):  # @NoSelf
        if isinstance(epochs, complex) or isinstance(epochs, np.complex128):
=======
            new_epochs = epochs
        return np.where(np.logical_and(new_epochs >= stime, new_epochs <= etime))[0]

    def encode_epoch16(epochs, iso_8601=True):  # @NoSelf

        if (isinstance(epochs, complex) or
                isinstance(epochs, np.complex128)):
>>>>>>> 2a93a87d
            new_epochs = [epochs]
        elif isinstance(epochs, list) or isinstance(epochs, tuple) or isinstance(epochs, np.ndarray):
            new_epochs = epochs
        else:
            print('Bad data')
            return None
<<<<<<< HEAD
        base = Time('0000-01-01 00:00:00', scale='tai')
        final_epochs = list()
        for epoch16 in new_epochs:
            epoch_m = epoch16.real + base.unix
            t = Time(epoch_m, format='unix', scale='utc')
            if iso_8601:
                final_time = t.isot[:-3] + str(epoch16.imag * 10 ** (-12))[2:].ljust(12, '0')
                final_epochs.append(final_time)
            if not iso_8601 and not unixtime:
                msec = str('{:.12f}'.format(epoch16.imag * 10 ** (-12)))[2:]
                components = [msec[0:3], msec[3:6], msec[6:9], msec[9:12]]
                final_time = t.iso[:-3] + components[0] + '.' + components[1] + '.' + components[2] + '.' + \
                             components[3]
                final_epochs.append(final_time)
            if not iso_8601 and unixtime:
                unix_time = '%.3f' % t.unix
                final_epochs.append(float(unix_time))
        if len(final_epochs) == 1:
            final_epochs = final_epochs[0]
        return final_epochs

    def _JulianDay(y, m, d):  # @NoSelf
        a1 = int(7 * (int(y + int((m + 9) / 12))) / 4)
        a2 = int(3 * (int(int(y + int((m - 9) / 7)) / 100) + 1) / 4)
        a3 = int(275 * m / 9)
        return 367 * y - a1 - a2 + a3 + d + 1721029

    def compute_epoch16(datetimes, to_np=None):  # @NoSelf
        if not isinstance(datetimes, list) and not isinstance(datetimes, tuple):
            print('Bad input')
            return None
        if not isinstance(datetimes[0], list) and not isinstance(datetimes[0], tuple):
=======
        count = len(new_epochs)
        encodeds = []
        for x in range(0, count):
            # complex
            if ((new_epochs[x].real == -1.0E31) and (new_epochs[x].imag == -1.0E31)):
                if iso_8601:
                    encoded = '9999-12-31T23:59:59.999999999999'
                else:
                    encoded = '31-Dec-9999 23:59:59.999.999.999.999'
            else:
                encoded = CDFepoch._encodex_epoch16(new_epochs[x], iso_8601)
            if (count == 1):
                return encoded
            else:
                encodeds.append(encoded)
        return encodeds

    def _encodex_epoch16(epoch16, iso_8601=True):  # @NoSelf

        components = CDFepoch.breakdown_epoch16(epoch16)
        if iso_8601:
            # year-mm-ddThh:mm:ss.mmmuuunnnppp
            encoded = str(components[0]).zfill(4)
            encoded += '-'
            encoded += str(components[1]).zfill(2)
            encoded += '-'
            encoded += str(components[2]).zfill(2)
            encoded += 'T'
            encoded += str(components[3]).zfill(2)
            encoded += ':'
            encoded += str(components[4]).zfill(2)
            encoded += ':'
            encoded += str(components[5]).zfill(2)
            encoded += '.'
            encoded += str(components[6]).zfill(3)
            encoded += str(components[7]).zfill(3)
            encoded += str(components[8]).zfill(3)
            encoded += str(components[9]).zfill(3)
        else:
            # dd-mmm-year hh:mm:ss.mmm.uuu.nnn.ppp
            encoded = str(components[2]).zfill(2)
            encoded += '-'
            encoded += CDFepoch.month_Token[components[1]-1]
            encoded += '-'
            encoded += str(components[0]).zfill(4)
            encoded += ' '
            encoded += str(components[3]).zfill(2)
            encoded += ':'
            encoded += str(components[4]).zfill(2)
            encoded += ':'
            encoded += str(components[5]).zfill(2)
            encoded += '.'
            encoded += str(components[6]).zfill(3)
            encoded += '.'
            encoded += str(components[7]).zfill(3)
            encoded += '.'
            encoded += str(components[8]).zfill(3)
            encoded += '.'
            encoded += str(components[9]).zfill(3)
        return encoded

    def _JulianDay(y, m, d):  # @NoSelf

        a1 = int(7*(int(y+int((m+9)/12)))/4)
        a2 = int(3*(int(int(y+int((m-9)/7))/100)+1)/4)
        a3 = int(275*m/9)
        return (367*y - a1 - a2 + a3 + d + 1721029)

    def compute_epoch16(datetimes, to_np=None):  # @NoSelf

        if (not isinstance(datetimes, list) and
                not isinstance(datetimes, tuple)):
            print('Bad input')
            return None
        if (not isinstance(datetimes[0], list) and
                not isinstance(datetimes[0], tuple)):
            new_dates = []
>>>>>>> 2a93a87d
            new_dates = [datetimes]
        else:
            new_dates = datetimes
        count = len(new_dates)
        if count == 0:
            return None
        epochs = list()
        for x in range(0, count):
            epoch = list()
            date = new_dates[x]
            year = date[0]
            month = date[1]
            # y m d h m s ms us ns ps
            day = int(date[2])
            hour = int(date[3])
            minute = int(date[4])
            second = int(date[5])
            msec = int(date[6])
            usec = int(date[7])
            nsec = int(date[8])
            psec = int(date[9])
            if year < 0:
                print('Illegal epoch field')
                return
<<<<<<< HEAD
            if (year == 9999 and month == 12 and day == 31 and hour == 23 and minute == 59 and second == 59 and
                    msec == 999 and usec == 999 and nsec == 999 and psec == 999):
                epoch.append(-1.0E31)
                epoch.append(-1.0E31)
            elif ((year > 9999) or (month < 0 or month > 12) or (hour < 0 or hour > 23) or (
                    minute < 0 or minute > 59)
                  or (second < 0 or second > 59) or (msec < 0 or msec > 999) or (usec < 0 or usec > 999) or
                  (nsec < 0 or nsec > 999) or (psec < 0 or psec > 999)):
=======
            if (year == 9999 and month == 12 and day == 31 and hour == 23 and
                minute == 59 and second == 59 and msec == 999 and
                    usec == 999 and nsec == 999 and psec == 999):
                epoch.append(-1.0E31)
                epoch.append(-1.0E31)
            elif ((year > 9999) or (month < 0 or month > 12) or
                  (hour < 0 or hour > 23) or (minute < 0 or minute > 59) or
                  (second < 0 or second > 59) or (msec < 0 or msec > 999) or
                  (usec < 0 or usec > 999) or (nsec < 0 or nsec > 999) or
                  (psec < 0 or psec > 999)):
>>>>>>> 2a93a87d
                epoch = CDFepoch._computeEpoch16(year, month, day, hour,
                                        minute, second, msec,
                                        usec, nsec, psec)
            else:
<<<<<<< HEAD
                if month == 0:
                    if day < 1 or day > 366:
                        epoch = CDFepoch._computeEpoch16(year, month, day, hour, minute, second, msec, usec, nsec, psec)
                else:
                    if day < 1 or day > 31:
                        epoch = CDFepoch._computeEpoch16(year, month, day, hour, minute, second, msec, usec, nsec, psec)
                if month == 0:
                    daysSince0AD = CDFepoch._JulianDay(year, 1, 1) + (day - 1) - 1721060
=======
                if (month == 0):
                    if (day < 1 or day > 366):
                        epoch = CDFepoch._computeEpoch16(year, month, day, hour,
                                                         minute, second, msec,
                                                         usec, nsec, psec)
                else:
                    if (day < 1 or day > 31):
                        epoch = CDFepoch._computeEpoch16(year, month, day, hour,
                                                         minute, second, msec,
                                                         usec, nsec, psec)
                if (month == 0):
                    daysSince0AD = CDFepoch._JulianDay(year, 1, 1) + (day-1) - 1721060
>>>>>>> 2a93a87d
                else:
                    daysSince0AD = CDFepoch._JulianDay(year, month, day) - 1721060
                secInDay = (3600 * hour) + (60 * minute) + second
                epoch16_0 = float(86400.0 * daysSince0AD) + float(secInDay)
                epoch16_1 = float(psec) + float(1000.0 * nsec) + float(1000000.0 * usec) + float(
                    1000000000.0 * msec)
                epoch.append(epoch16_0)
                epoch.append(epoch16_1)
            cepoch = complex(epoch[0], epoch[1])
            if count == 1:
                if to_np is None:
                    return cepoch
                else:
                    return np.array(cepoch)
            else:
                epochs.append(cepoch)
        if to_np is None:
            return epochs
        else:
            return np.array(epochs)

    def breakdown_epoch16(epochs, to_np=None):  # @NoSelf
<<<<<<< HEAD
        if isinstance(epochs, complex) or isinstance(epochs, np.complex128):
=======

        if (isinstance(epochs, complex) or
                isinstance(epochs, np.complex128)):
>>>>>>> 2a93a87d
            new_epochs = [epochs]
        elif isinstance(epochs, list) or isinstance(epochs, tuple) or isinstance(epochs, np.ndarray):
            new_epochs = epochs
        else:
            print('Bad data')
            return
<<<<<<< HEAD
        components = list()
        for epoch16 in new_epochs:
            base = Time('0000-01-01 00:00:00', scale='tai')
            epoch_m = epoch16.real + base.unix
            t = Time(epoch_m, format='unix', scale='utc')
            pattern = re.compile(r'([0-9]+)-([0-9]{2})-([0-9]{2}) ([0-9]{2}):([0-9]{2}):([0-9]{2}).([0-9]+)')
            m = pattern.match(t.iso).groups()
            year = int(m[0])
            month = int(m[1])
            day = int(m[2])
            hour = int(m[3])
            min = int(m[4])
            sec = int(m[5])
            msec = str('{:.12f}'.format(epoch16.imag * 10 ** (-12)))[2:]
            breakdown = [year, month, day, hour, min, sec, int(msec[0:3]), int(msec[3:6]), int(msec[6:9]),
                         int(msec[9:12])]
            components.append(breakdown)
        if len(components) == 1:
            if to_np is None:
                return components[0]
            elif to_np is not None:
                return np.array(components)
        else:
            if to_np is None:
                return components
            elif to_np is not None:
                components = [np.array(x) for x in components]
                return np.array(components[0])

    def _computeEpoch16(y, m, d, h, mn, s, ms, msu, msn, msp):  # @NoSelf
        if m == 0:
            daysSince0AD = CDFepoch._JulianDay(y, 1, 1) + (d - 1) - 1721060
=======
        count = len(new_epochs)
        components = []
        for x in range(0, count):
            component = []
            epoch16 = []
            # complex
            epoch16.append(new_epochs[x].real)
            epoch16.append(new_epochs[x].imag)
            if ((epoch16[0] == -1.0E31) and (epoch16[1] == -1.0E31)):
                component.append(9999)
                component.append(12)
                component.append(31)
                component.append(23)
                component.append(59)
                component.append(59)
                component.append(999)
                component.append(999)
                component.append(999)
                component.append(999)
            else:
                if (epoch16[0] < 0.0):
                    epoch16[0] = -epoch16[0]
                if (epoch16[1] < 0.0):
                    epoch16[1] = -epoch16[1]
                second_AD = epoch16[0]
                minute_AD = second_AD / 60.0
                hour_AD = minute_AD / 60.0
                day_AD = hour_AD / 24.0
                jd = int(1721060 + day_AD)
                l = jd+68569
                n = int(4*l/146097)
                l = l-int((146097*n+3)/4)
                i = int(4000*(l+1)/1461001)
                l = l-int(1461*i/4)+31
                j = int(80*l/2447)
                k = l-int(2447*j/80)
                l = int(j/11)
                j = j+2-12*l
                i = 100*(n-49)+i+l
                component.append(i)
                component.append(j)
                component.append(k)
                component.append(int(hour_AD % 24.0))
                component.append(int(minute_AD % 60.0))
                component.append(int(second_AD % 60.0))
                msec = epoch16[1]
                component_9 = int(msec % 1000.0)
                msec = msec / 1000.0
                component_8 = int(msec % 1000.0)
                msec = msec / 1000.0
                component_7 = int(msec % 1000.0)
                msec = msec / 1000.0
                component.append(int(msec))
                component.append(component_7)
                component.append(component_8)
                component.append(component_9)
            if (count == 1):
                if (to_np == None):
                    return component
                else:
                    return np.array(component)
            else:
                components.append(component)
        if (to_np == None):
            return components
        else:
            return np.array(components)

    def _computeEpoch16(y, m, d, h, mn, s, ms, msu, msn, msp):  # @NoSelf

        if (m == 0):
            daysSince0AD = CDFepoch._JulianDay(y, 1, 1) + (d-1) - 1721060
>>>>>>> 2a93a87d
        else:
            if m < 0:
                y -= 1
                m = 13 + m
            daysSince0AD = CDFepoch._JulianDay(y, m, d) - 1721060
<<<<<<< HEAD
        if daysSince0AD < 0:
=======
        if (daysSince0AD < 0):
>>>>>>> 2a93a87d
            print('Illegal epoch')
            return None
        epoch = list()
        epoch.append(float(86400.0 * daysSince0AD + 3600.0 * h + 60.0 * mn) + float(s))
        epoch.append(float(msp) + float(1000.0 * msn) + float(1000000.0 * msu) + math.pow(10.0, 9) * ms)
        if epoch[1] < 0.0 or epoch[1] >= math.pow(10.0, 12):
            if epoch[1] < 0.0:
                sec = int(epoch[1] / math.pow(10.0, 12))
                tmp = epoch[1] - sec * math.pow(10.0, 12)
                if tmp != 0.0 and tmp != -0.0:
                    epoch[0] = epoch[0] + sec - 1
                    epoch[1] = math.pow(10.0, 12.0) + tmp
                else:
                    epoch[0] = epoch[0] + sec
                    epoch[1] = 0.0
            else:
                sec = int(epoch[1] / math.pow(10.0, 12))
                tmp = epoch[1] - sec * math.pow(10.0, 12)
                if tmp != 0.0 and tmp != -0.0:
                    epoch[1] = tmp
                    epoch[0] = epoch[0] + sec
                else:
                    epoch[1] = 0.0
                    epoch[0] = epoch[0] + sec
        if epoch[0] < 0.0:
            print('Illegal epoch')
            return None
        else:
            return epoch

    def epochrange_epoch16(epochs, starttime=None, endtime=None):  # @NoSelf
<<<<<<< HEAD
        if isinstance(epochs, complex) or isinstance(epochs, np.complex128):
            new_epochs = [epochs]
        elif isinstance(epochs, list) or isinstance(epochs, tuple) or isinstance(epochs, np.ndarray):
            if isinstance(epochs[0], complex) or isinstance(epochs[0], np.complex128):
=======

        if (isinstance(epochs, complex) or isinstance(epochs, np.complex128)):
            new_epochs = [epochs]
        elif (isinstance(epochs, list) or isinstance(epochs, tuple) or
              isinstance(epochs, np.ndarray)):
            if (isinstance(epochs[0], complex) or
                    isinstance(epochs[0], np.complex128)):
>>>>>>> 2a93a87d
                new_epochs = epochs
            else:
                print('Bad data')
                return None
        else:
            print('Bad data')
            return None
        if starttime is None:
            stime = list()
            stime.append(-1.0E31)
            stime.append(-1.0E31)
        else:
<<<<<<< HEAD
            if isinstance(starttime, complex) or isinstance(starttime, np.complex128):
                stime = list()
=======
            if (isinstance(starttime, complex) or
                    isinstance(starttime, np.complex128)):
                stime = []
>>>>>>> 2a93a87d
                stime.append(starttime.real)
                stime.append(starttime.imag)
            elif isinstance(starttime, list) or isinstance(starttime, tuple):
                sstime = CDFepoch.compute_epoch16(starttime)
                stime = list()
                stime.append(sstime.real)
                stime.append(sstime.imag)
            else:
                print('Bad start time')
                return None
<<<<<<< HEAD
        if endtime is not None:
            if isinstance(endtime, complex) or isinstance(endtime, np.complex128):
                etime = list()
=======
        if (endtime != None):
            if (isinstance(endtime, complex) or
                    isinstance(endtime, np.complex128)):
                etime = []
>>>>>>> 2a93a87d
                etime.append(endtime.real)
                etime.append(endtime.imag)
            elif isinstance(endtime, list) or isinstance(endtime, tuple):
                eetime = CDFepoch.compute_epoch16(endtime)
                etime = list()
                etime.append(eetime.real)
                etime.append(eetime.imag)
            else:
                print('Bad start time')
                return None
        else:
            etime = list()
            etime.append(1.0E31)
            etime.append(1.0E31)
        if stime[0] > etime[0] or (stime[0] == etime[0] and stime[1] > etime[1]):
            print('Invalid start/end time')
            return None
        count = len(new_epochs)
        epoch16 = []
        for x in range(0, count):
            epoch16.append(new_epochs[x].real)
            epoch16.append(new_epochs[x].imag)
        count = count * 2
        indx = []
        if (epoch16[0] > etime[0] or (epoch16[0] == etime[0] and
                                      epoch16[1] > etime[1])):
            return None
        if (epoch16[count - 2] < stime[0] or
                (epoch16[count - 2] == stime[0] and
                 epoch16[count - 1] < stime[1])):
            return None
        for x in range(0, count, 2):
            if epoch16[x] < stime[0]:
                continue
            elif epoch16[x] == stime[0]:
                if epoch16[x + 1] < stime[1]:
                    continue
                else:
                    indx.append(int(x / 2))
                    break
            else:
                indx.append(int(x / 2))
                break
        if len(indx) == 0:
            indx.append(0)
        hasadded = False
        for x in range(0, count, 2):
            if epoch16[x] < etime[0]:
                continue
            elif epoch16[x] == etime[0]:
                if epoch16[x + 1] > etime[1]:
                    indx.append(int((x - 1) / 2))
                    hasadded = True
                    break
            else:
                indx.append(int((x - 1) / 2))
                hasadded = True
                break
        if not hasadded:
<<<<<<< HEAD
            indx.append(int(count / 2) - 1)
        return np.arange(indx[0], indx[1] + 1, step=1)
=======
            indx.append(int(count/2)-1)
        return np.arange(indx[0], indx[1]+1, step=1)

    def encode_epoch(epochs, iso_8601=True):  # @NoSelf
>>>>>>> 2a93a87d

    def encode_epoch(epochs, iso_8601=True, unixtime=False):  # @NoSelf
        if isinstance(epochs, float) or isinstance(epochs, np.float64):
            new_epochs = [epochs]
        elif isinstance(epochs, list) or isinstance(epochs, np.ndarray):
            new_epochs = epochs
        else:
            print('Bad data')
            return None
<<<<<<< HEAD
        base = Time('0000-01-01 00:00:00', scale='tai')
        final_times = list()
        for epoch in new_epochs:
            epoch_m = (epoch / np.float(1000)) + base.unix
            t = Time(epoch_m, format='unix')
            if iso_8601:
                final_times.append(t.isot)
            elif not iso_8601 and not unixtime:
                final_times.append(t.iso)
            elif not iso_8601 and unixtime:
                unix_time = '%.3f' % t.unix
                final_times.append(float(unix_time))
        if len(final_times) == 1:
            final_times = final_times[0]
        return final_times

    def compute_epoch(dates, to_np=None):  # @NoSelf
        if not isinstance(dates, list) and not isinstance(dates, tuple):
=======
        count = len(new_epochs)
        encodeds = []
        for x in range(0, count):
            epoch = new_epochs[x]
            if (epoch == -1.0E31):
                if (iso_8601):
                    encoded = '9999-12-31T23:59:59.999'
                else:
                    encoded = '31-Dec-9999 23:59:59.999'
            else:
                encoded = CDFepoch._encodex_epoch(epoch, iso_8601)
            if (count == 1):
                return encoded
            encodeds.append(encoded)
        return encodeds

    def _encodex_epoch(epoch, iso_8601=None):  # @NoSelf

        components = CDFepoch.breakdown_epoch(epoch)
        if (iso_8601):
            # year-mm-ddThh:mm:ss.mmm
            encoded = str(components[0]).zfill(4)
            encoded += '-'
            encoded += str(components[1]).zfill(2)
            encoded += '-'
            encoded += str(components[2]).zfill(2)
            encoded += 'T'
            encoded += str(components[3]).zfill(2)
            encoded += ':'
            encoded += str(components[4]).zfill(2)
            encoded += ':'
            encoded += str(components[5]).zfill(2)
            encoded += '.'
            encoded += str(components[6]).zfill(3)
        else:
            # dd-mmm-year hh:mm:ss.mmm
            encoded = str(components[2]).zfill(2)
            encoded += '-'
            encoded += CDFepoch.month_Token[components[1]-1]
            encoded += '-'
            encoded += str(components[0]).zfill(4)
            encoded += ' '
            encoded += str(components[3]).zfill(2)
            encoded += ':'
            encoded += str(components[4]).zfill(2)
            encoded += ':'
            encoded += str(components[5]).zfill(2)
            encoded += '.'
            encoded += str(components[6]).zfill(3)
        return encoded

    def compute_epoch(dates, to_np=None):  # @NoSelf

        if (not isinstance(dates, list) and not isinstance(dates, tuple)):
>>>>>>> 2a93a87d
            print('Bad input')
            return None
        if not isinstance(dates[0], list) and not isinstance(dates[0], tuple):
            new_dates = [dates]
        else:
            new_dates = dates
        count = len(new_dates)
        if count == 0:
            return None
        epochs = list()
        for x in range(0, count):
            date = new_dates[x]
<<<<<<< HEAD
            datetime_date = datetime.datetime(date[0], date[1], date[2], date[3], date[4], date[5])
            datetime_date = datetime_date + datetime.timedelta(milliseconds=date[6])
            astropy_date = Time(datetime_date).unix
            base = abs(Time('0000-01-01 00:00:00').unix)
            epoch = round((astropy_date + abs(base)) * 1000, 1)
            epochs.append(epoch)
        if len(epochs) == 1:
            if to_np is None:
                return epochs[0]
            elif to_np is not None:
                return np.array(epochs)
        else:
            if to_np is None:
                return epochs
            elif to_np is not None:
                components = [np.array(x) for x in epochs]
                return np.array(components[0])

    def _computeEpoch(y, m, d, h, mn, s, ms):  # @NoSelf
        if m == 0:
            daysSince0AD = CDFepoch._JulianDay(y, 1, 1) + (d - 1) - 1721060
=======
            year = date[0]
            month = date[1]
            items = len(date)
            if (items > 6):
                # y m d h m s ms
                day = int(date[2])
                hour = int(date[3])
                minute = int(date[4])
                second = int(date[5])
                msec = int(date[6])
            elif (items > 5):
                # y m d h m s
                day = int(date[2])
                hour = int(date[3])
                minute = int(date[4])
                second = int(date[5])
                msec = int(1000.0 * (date[5] - second))
            elif (items > 4):
                # y m d h m
                day = int(date[2])
                hour = int(date[3])
                minute = int(date[4])
                xxx = float(60.0 * (date[4] - minute))
                second = int(xxx)
                msec = int(1000.0 * (xxx - second))
            elif (items > 3):
                # y m d h
                day = int(date[2])
                hour = int(date[3])
                xxx = float(60.0 * (date[3] - hour))
                minute = int(xxx)
                xxx = float(60.0 * (xxx - minute))
                second = int(xxx)
                msec = int(1000.0 * (xxx - second))
            elif (items > 2):
                # y m d
                day = int(date[2])
                xxx = float(24.0 * (date[2] - day))
                hour = int(xxx)
                xxx = float(60.0 * (xxx - hour))
                minute = int(xxx)
                xxx = float(60.0 * (xxx - minute))
                second = int(xxx)
                msec = int(1000.0 * (xxx - second))
            else:
                print('Invalid epoch components')
                return None
            if (year == 9999 and month == 12 and day == 31 and hour == 23 and
                    minute == 59 and second == 59 and msec == 999):
                epochs.append(-1.0E31)
            if (year < 0):
                print('ILLEGAL_EPOCH_FIELD')
                return None
            if ((year > 9999) or (month < 0 or month > 12) or
                (hour < 0 or hour > 23) or (minute < 0 or minute > 59) or
                    (second < 0 or second > 59) or (msec < 0 or msec > 999)):
                epochs.append(CDFepoch._computeEpoch(year, month, day, hour, minute,
                                                     second, msec))
            if (month == 0):
                if (day < 1 or day > 366):
                    epochs.append(CDFepoch._computeEpoch(year, month, day, hour,
                                                         minute, second, msec))
            else:
                if (day < 1 or day > 31):
                    epochs.append(CDFepoch._computeEpoch(year, month, day, hour,
                                                         minute, second, msec))
            if (hour == 0 and minute == 0 and second == 0):
                if (msec < 0 or msec > 86399999):
                    epochs.append(CDFepoch._computeEpoch(year, month, day, hour,
                                                         minute, second, msec))

            if (month == 0):
                daysSince0AD = CDFepoch._JulianDay(year, 1, 1) + (day-1) - 1721060
            else:
                daysSince0AD = CDFepoch._JulianDay(year, month, day) - 1721060
            if (hour == 0 and minute == 0 and second == 0):
                msecInDay = msec
            else:
                msecInDay = (3600000 * hour) + (60000 * minute) + (1000 * second) + msec
            if (count == 1):
                if (to_np == None):
                    return (86400000.0*daysSince0AD+msecInDay)
                else:
                    return np.array((86400000.0*daysSince0AD+msecInDay))
            epochs.append(86400000.0*daysSince0AD+msecInDay)
        if (to_np == None):
            return epochs
        else:
            return np.array(epochs)

    def _computeEpoch(y, m, d, h, mn, s, ms):  # @NoSelf

        if (m == 0):
            daysSince0AD = CDFepoch._JulianDay(y, 1, 1) + (d-1) - 1721060
>>>>>>> 2a93a87d
        else:
            if m < 0:
                m = 13 + m
            daysSince0AD = CDFepoch._JulianDay(y, m, d) - 1721060
<<<<<<< HEAD
        if daysSince0AD < 1:
=======
        if (daysSince0AD < 1):
>>>>>>> 2a93a87d
            print('ILLEGAL_EPOCH_FIELD')
            return None
        msecInDay = float(3600000.0 * h + 60000.0 * mn + 1000.0 * s) + float(ms)
        msecFromEpoch = float(86400000.0 * daysSince0AD + msecInDay)
<<<<<<< HEAD
        if msecFromEpoch < 0.0:
=======
        if (msecFromEpoch < 0.0):
>>>>>>> 2a93a87d
            return -1.0
        else:
            return msecFromEpoch

    def breakdown_epoch(epochs, to_np=False):  # @NoSelf
<<<<<<< HEAD
        if isinstance(epochs, float) or isinstance(epochs, np.float64):
            new_epochs = [epochs]
        elif isinstance(epochs, list) or isinstance(epochs, tuple) or isinstance(epochs, np.ndarray):
=======

        if (isinstance(epochs, float) or isinstance(epochs, np.float64)):
            new_epochs = [epochs]
        elif (isinstance(epochs, list) or isinstance(epochs, tuple) or
              isinstance(epochs, np.ndarray)):
>>>>>>> 2a93a87d
            new_epochs = epochs
        else:
            print('Bad data')
            return None
<<<<<<< HEAD
        base = Time('0000-01-01 00:00:00', scale='tai')
        components = list()
        for epoch in new_epochs:
            component = list()
            epoch_m = (epoch / np.float(1000)) + base.unix
            t = Time(epoch_m, format='unix')
            pattern = re.compile(r'([0-9]+)-([0-9]{2})-([0-9]{2}) ([0-9]{2}):([0-9]{2}):([0-9]{2}).([0-9]+)')
            m = pattern.match(t.iso).groups()
            component.append(int(m[0]))
            component.append(int(m[1]))
            component.append(int(m[2]))
            component.append(int(m[3]))
            component.append(int(m[4]))
            component.append(int(m[5]))
            component.append(int(m[6]))
            components.append(component)
        if len(components) == 1:
            if to_np is None:
                return components[0]
            elif to_np is not None:
                return np.array(components)
        else:
            if to_np is None:
                return components
            elif to_np is not None:
                components = [np.array(x) for x in components]
                return np.array(components[0])

    def epochrange_epoch(epochs, starttime=None, endtime=None):  # @NoSelf
        if isinstance(epochs, float) or isinstance(epochs, np.float64):
            new_epochs = [epochs]
        elif isinstance(epochs, list) or isinstance(epochs, tuple) or isinstance(epochs, np.ndarray):
            if (isinstance(epochs[0], float) or
                    isinstance(epochs[0], np.float64)):
                new_epochs = epochs
=======
        count = len(new_epochs)
        components = []
        for x in range(0, count):
            component = []
            epoch = new_epochs[x]
            if (epoch == -1.0E31):
                component.append(9999)
                component.append(12)
                component.append(31)
                component.append(23)
                component.append(59)
                component.append(59)
                component.append(999)
            else:
                if (epoch < 0.0):
                    epoch = -epochs
                if (isinstance(epochs, int)):
                    epoch = float(epoch)
                msec_AD = epoch
                second_AD = msec_AD / 1000.0
                minute_AD = second_AD / 60.0
                hour_AD = minute_AD / 60.0
                day_AD = hour_AD / 24.0
                jd = int(1721060 + day_AD)
                l = jd+68569
                n = int(4*l/146097)
                l = l-int((146097*n+3)/4)
                i = int(4000*(l+1)/1461001)
                l = l-int(1461*i/4)+31
                j = int(80*l/2447)
                k = l-int(2447*j/80)
                l = int(j/11)
                j = j+2-12*l
                i = 100*(n-49)+i+l
                component.append(i)
                component.append(j)
                component.append(k)
                component.append(int(hour_AD % 24.0))
                component.append(int(minute_AD % 60.0))
                component.append(int(second_AD % 60.0))
                component.append(int(msec_AD % 1000.0))
            if (count == 1):
                if (to_np):
                    return np.array(component)
                else:
                    return component
            else:
                components.append(component)
        if (to_np):
            return np.array(components)
        else:
            return components

    def epochrange_epoch(epochs, starttime=None, endtime=None):  # @NoSelf

        if (isinstance(epochs, float) or isinstance(epochs, np.float64)):
            new2_epochs = [epochs]
        elif (isinstance(epochs, list) or isinstance(epochs, tuple) or
              isinstance(epochs, np.ndarray)):
            if (isinstance(epochs[0], float) or
                    isinstance(epochs[0], np.float64)):
                new2_epochs = epochs
>>>>>>> 2a93a87d
            else:
                print('Bad data')
                return None
        else:
            print('Bad data')
            return None
        if starttime is None:
            stime = 0.0
        else:
<<<<<<< HEAD
            if isinstance(starttime, float) or isinstance(starttime, int) or isinstance(starttime, np.float64):
=======
            if (isinstance(starttime, float) or isinstance(starttime, int) or
                    isinstance(starttime, np.float64)):
>>>>>>> 2a93a87d
                stime = starttime
            elif isinstance(starttime, list) or isinstance(starttime, tuple):
                stime = CDFepoch.compute_epoch(starttime)
            else:
                print('Bad start time')
                return None
<<<<<<< HEAD
        if endtime is not None:
            if isinstance(endtime, float) or isinstance(endtime, int) or isinstance(endtime, np.float64):
=======
        if (endtime != None):
            if (isinstance(endtime, float) or isinstance(endtime, int) or
                    isinstance(endtime, np.float64)):
>>>>>>> 2a93a87d
                etime = endtime
            elif isinstance(endtime, list) or isinstance(endtime, tuple):
                etime = CDFepoch.compute_epoch(endtime)
            else:
                print('Bad end time')
                return None
        else:
            etime = 1.0E31
        if stime > etime:
            print('Invalid start/end time')
            return None
        if isinstance(new_epochs, list) or isinstance(new_epochs, tuple):
            new_epochs2 = np.array(new_epochs)
        else:
<<<<<<< HEAD
            new_epochs2 = new_epochs
        return np.where(np.logical_and(new_epochs2 >= stime, new_epochs2 <= etime))[0]
=======
            new_epochs = epochs
        return np.where(np.logical_and(new_epochs >= stime, new_epochs <= etime))[0]
>>>>>>> 2a93a87d

    def parse(value, to_np=None):  # @NoSelf
        """
        Parses the provided date/time string(s) into CDF epoch value(s).

        For CDF_EPOCH:
<<<<<<< HEAD
                The string has to be in the form of 'yyyy-mm-dd hh:mm:ss.xxx' or
=======
                The string has to be in the form of 'dd-mmm-yyyy hh:mm:ss.xxx' or
>>>>>>> 2a93a87d
                'yyyy-mm-ddThh:mm:ss.xxx' (in iso_8601). The string is the output
                from encode function.

        For CDF_EPOCH16:
                The string has to be in the form of
<<<<<<< HEAD
                'yyyy-mm-dd hh:mm:ss.mmm.uuu.nnn.ppp' or
=======
                'dd-mmm-yyyy hh:mm:ss.mmm.uuu.nnn.ppp' or
>>>>>>> 2a93a87d
                'yyyy-mm-ddThh:mm:ss.mmmuuunnnppp' (in iso_8601). The string is
                the output from encode function.

        For TT2000:
                The string has to be in the form of
<<<<<<< HEAD
                'yyyy-mm-dd hh:mm:ss.mmm.uuu.nnn' or
=======
                'dd-mmm-yyyy hh:mm:ss.mmm.uuu.nnn' or
>>>>>>> 2a93a87d
                'yyyy-mm-ddThh:mm:ss.mmmuuunnn' (in iso_8601). The string is
                the output from encode function.

        Specify to_np to True, if the result should be in numpy class.
        """
<<<<<<< HEAD
        if isinstance(value, list) or isinstance(value, tuple):
            if not isinstance(value[0], str):
                print('Invalid value... should be a string or a list of strings')
                return None
        if not isinstance(value, list) and not isinstance(value, tuple) and not isinstance(value, str):
            print('Invalid value... should be a string or a list of strings')
=======
        if ((isinstance(value, list) or isinstance(value, tuple)) and
                not (isinstance(value[0], str))):
            print('Invalid value... should be a string or a list of string')
            return None
        elif ((not (isinstance(value, list))) and
              (not (isinstance(value, tuple))) and
              (not (isinstance(value, str)))):
            print('Invalid value... should be a string or a list of string')
>>>>>>> 2a93a87d
            return None
        else:
            if isinstance(value, list) or isinstance(value, tuple):
                num = len(value)
                epochs = []
                for x in range(0, num):
                    epochs.append(CDFepoch._parse_epoch(value[x]))
                if to_np is None:
                    return epochs
                else:
                    return np.array(epochs)
            else:
                if to_np is None:
                    return CDFepoch._parse_epoch(value)
                else:
                    return np.array(CDFepoch._parse_epoch(value))

    def _parse_epoch(value):  # @NoSelf
<<<<<<< HEAD
        if isinstance(value, list) or isinstance(value, tuple):
            epochs = list()
=======
        if (isinstance(value, list) or isinstance(value, tuple)):
            epochs = []
>>>>>>> 2a93a87d
            for x in range(0, len(value)):
                epochs.append(value[x])
            return epochs
        else:
<<<<<<< HEAD
            if len(value) == 23:
                # CDF_EPOCH
                if value.lower() == '9999-12-31t23:59:59.999' or value.lower() == '9999-12-31 23:59:59.999':
                    return -1.0E31
                else:
                    date = re.findall('(\d+)\-(\d+)\-(\d+)T(\d+)\:(\d+)\:(\d+)\.(\d+)', value)
                    if not date:
                        date = re.findall('(\d+)\-(\d+)\-(\d+) (\d+)\:(\d+)\:(\d+)\.(\d+)\.(\d+)\.(\d+)\.(\d+)', value)
                    yy = int(date[0][0])
                    mm = int(date[0][1])
                    dd = int(date[0][2])
                    hh = int(date[0][3])
                    mn = int(date[0][4])
                    ss = int(date[0][5])
                    ms = int(date[0][6])
                return CDFepoch.compute_epoch([yy, mm, dd, hh, mn, ss, ms])
            elif len(value) == 35 or (len(value) == 32):
                # CDF_EPOCH16
                if value.lower() == '9999-12-31 23:59:59.999.999.999.999' or value.lower() == \
                        '9999-12-31t23:59:59.999999999999':
                    return -1.0E31 - 1.0E31j
                else:
                    date = re.findall('(\d+)\-(\d+)\-(\d+)T(\d+)\:(\d+)\:(\d+)\.(\d+)', value)
                    if not date:
                        date = re.findall('(\d+)\-(\d+)\-(\d+) (\d+)\:(\d+)\:(\d+)\.(\d+)\.(\d+)\.(\d+)\.(\d+)', value)
                    yy = int(date[0][0])
                    mm = int(date[0][1])
                    dd = int(date[0][2])
                    hh = int(date[0][3])
                    mn = int(date[0][4])
                    ss = int(date[0][5])
                    if len(date[0]) == 7:
=======
            if (len(value) == 23 or len(value) == 24):
                # CDF_EPOCH
                if (value.lower() == '31-dec-9999 23:59:59.999' or
                        value.lower() == '9999-12-31t23:59:59.999'):
                    return -1.0E31
                else:
                    if (len(value) == 24):
                        date = re.findall('(\d+)\-(.+)\-(\d+) (\d+)\:(\d+)\:(\d+)\.(\d+)', value)
                        dd = int(date[0][0])
                        mm = CDFepoch._month_index(date[0][1])
                        yy = int(date[0][2])
                        hh = int(date[0][3])
                        mn = int(date[0][4])
                        ss = int(date[0][5])
                        ms = int(date[0][6])
                    else:
                        date = re.findall('(\d+)\-(\d+)\-(\d+)T(\d+)\:(\d+)\:(\d+)\.(\d+)',
                                          value)
                        yy = int(date[0][0])
                        mm = int(date[0][1])
                        dd = int(date[0][2])
                        hh = int(date[0][3])
                        mn = int(date[0][4])
                        ss = int(date[0][5])
                        ms = int(date[0][6])
                    return CDFepoch.compute_epoch([yy, mm, dd, hh, mn, ss, ms])
            elif (len(value) == 36 or (len(value) == 32 and
                                       value[10].lower() == 't')):
                # CDF_EPOCH16
                if (value.lower() == '31-dec-9999 23:59:59.999.999.999.999' or
                        value.lower() == '9999-12-31t23:59:59.999999999999'):
                    return -1.0E31-1.0E31j
                else:
                    if (len(value) == 36):
                        date = re.findall('(\d+)\-(.+)\-(\d+) (\d+)\:(\d+)\:(\d+)\.(\d+)\.(\d+)\.(\d+)\.(\d+)',
                                          value)
                        dd = int(date[0][0])
                        mm = CDFepoch._month_index(date[0][1])
                        yy = int(date[0][2])
                        hh = int(date[0][3])
                        mn = int(date[0][4])
                        ss = int(date[0][5])
                        ms = int(date[0][6])
                        us = int(date[0][7])
                        ns = int(date[0][8])
                        ps = int(date[0][9])
                    else:
                        date = re.findall('(\d+)\-(\d+)\-(\d+)T(\d+)\:(\d+)\:(\d+)\.(\d+)',
                                          value)
                        yy = int(date[0][0])
                        mm = int(date[0][1])
                        dd = int(date[0][2])
                        hh = int(date[0][3])
                        mn = int(date[0][4])
                        ss = int(date[0][5])
>>>>>>> 2a93a87d
                        subs = int(date[0][6])
                        ms = int(subs / 1000000000)
                        subms = int(subs % 1000000000)
                        us = int(subms / 1000000)
                        subus = int(subms % 1000000)
                        ns = int(subus / 1000)
                        ps = int(subus % 1000)
                    else:
                        ms = int(date[0][6])
                        us = int(date[0][7])
                        ns = int(date[0][8])
                        ps = int(date[0][9])
                return CDFepoch.compute_epoch16([yy, mm, dd, hh, mn, ss, ms, us, ns, ps])
            elif len(value) == 29 or len(value) == 31:
                # CDF_TIME_TT2000
                value = value.lower()
<<<<<<< HEAD
                if value == '9999-12-31t23:59:59.999999999' or value == '9999-12-31 23:59:59.999.999.999':
=======
                if (value == '9999-12-31t23:59:59.999999999' or
                        value == '31-dec-9999 23:59:59.999.999.999'):
>>>>>>> 2a93a87d
                    return -9223372036854775808
                elif value == '0000-01-01t00:00.000000000' or value == '0000-01-01 00:00.000.000.000':
                    return -9223372036854775807
                else:
<<<<<<< HEAD
                    date = re.findall('(\d+)\-(\d+)\-(\d+)t(\d+)\:(\d+)\:(\d+)\.(\d+)', value)
                    if not date:
                        date = re.findall('(\d+)\-(\d+)\-(\d+) (\d+)\:(\d+)\:(\d+)\.(\d+)\.(\d+)\.(\d+)', value)
                    yy = int(date[0][0])
                    mm = int(date[0][1])
                    dd = int(date[0][2])
                    hh = int(date[0][3])
                    mn = int(date[0][4])
                    ss = int(date[0][5])
                    if len(date[0]) == 7:
=======
                    if (len(value) == 29):
                        date = re.findall('(\d+)\-(\d+)\-(\d+)t(\d+)\:(\d+)\:(\d+)\.(\d+)',
                                          value)
                        yy = int(date[0][0])
                        mm = int(date[0][1])
                        dd = int(date[0][2])
                        hh = int(date[0][3])
                        mn = int(date[0][4])
                        ss = int(date[0][5])
>>>>>>> 2a93a87d
                        subs = int(date[0][6])
                        ms = int(subs / 1000000)
                        subms = int(subs % 1000000)
                        us = int(subms / 1000)
                        ns = int(subms % 1000)
                    else:
<<<<<<< HEAD
=======
                        date = re.findall('(\d+)\-(.+)\-(\d+) (\d+)\:(\d+)\:(\d+)\.(\d+)\.(\d+)\.(\d+)',
                                          value)
                        dd = int(date[0][0])
                        mm = CDFepoch._month_index(date[0][1])
                        yy = int(date[0][2])
                        hh = int(date[0][3])
                        mn = int(date[0][4])
                        ss = int(date[0][5])
>>>>>>> 2a93a87d
                        ms = int(date[0][6])
                        us = int(date[0][7])
                        ns = int(date[0][8])
                return CDFepoch.compute_tt2000([yy, mm, dd, hh, mn, ss, ms, us, ns])
            else:
                print('Invalid cdf epoch type...')
                return None

<<<<<<< HEAD
=======
    def _month_index(month):  # @NoSelf
        if (month.lower() == 'jan'):
            return 1
        elif(month.lower() == 'feb'):
            return 2
        elif(month.lower() == 'mar'):
            return 3
        elif(month.lower() == 'apr'):
            return 4
        elif(month.lower() == 'may'):
            return 5
        elif(month.lower() == 'jun'):
            return 6
        elif(month.lower() == 'jul'):
            return 7
        elif(month.lower() == 'aug'):
            return 8
        elif(month.lower() == 'sep'):
            return 9
        elif(month.lower() == 'oct'):
            return 10
        elif(month.lower() == 'nov'):
            return 11
        elif(month.lower() == 'dec'):
            return 12
        else:
            return -1

>>>>>>> 2a93a87d
    def getVersion():  # @NoSelf
        """
        Shows the code version.
        """
        print('epochs version:', str(CDFepoch.version) + '.' +
              str(CDFepoch.release) + '.'+str(CDFepoch.increment))

    def getLeapSecondLastUpdated():  # @NoSelf
        """
        Shows the latest date a leap second was added to the leap second table.
        """
        print('Leap second last updated:', str(CDFepoch.LTS[-1][0]) + '-' +
              str(CDFepoch.LTS[-1][1]) + '-' + str(CDFepoch.LTS[-1][2]))<|MERGE_RESOLUTION|>--- conflicted
+++ resolved
@@ -3,17 +3,8 @@
 CDF Epochs
 ##########
 
-<<<<<<< HEAD
 Importing cdflib also imports the module CDFepoch, which handles CDF-based epochs.
 The following functions can be used to convert back and forth between different ways to display the date.
-=======
-Importing cdflib also imports the module CDFepoch, which handles
-CDF-based epochs.
-
-The following functions can be used to convert back and forth between
-ifferent ways to display the date.
-
->>>>>>> 2a93a87d
 You can call these functions like so::
 
     import cdflib
@@ -21,21 +12,11 @@
 
 There are three (3) epoch data types in CDF: CDF_EPOCH, CDF_EPOCH16 and
 CDF_TIME_TT2000.
-<<<<<<< HEAD
-
 - CDF_EPOCH is milliseconds since Year 0.
 - CDF_EPOCH16 is picoseconds since Year 0.
 - CDF_TIME_TT2000 (TT2000 as short) is nanoseconds since J2000 with
   leap seconds.
 
-=======
-
-- CDF_EPOCH is milliseconds since Year 0.
-- CDF_EPOCH16 is picoseconds since Year 0.
-- CDF_TIME_TT2000 (TT2000 as short) is nanoseconds since J2000 with
-  leap seconds.
-
->>>>>>> 2a93a87d
 CDF_EPOCH is a single double(as float in Python),
 CDF_EPOCH16 is 2-doubles (as complex in Python),
 and TT2000 is 8-byte integer (as int in Python).
@@ -52,11 +33,7 @@
 import os
 import datetime
 
-<<<<<<< HEAD
 from astropy.time import Time
-
-=======
->>>>>>> 2a93a87d
 
 class CDFepoch:
 
@@ -88,11 +65,7 @@
     FILLED_TT2000_VALUE = int(-9223372036854775808)
     NERA1 = 14
 
-<<<<<<< HEAD
     # LASTLEAPSECONDDAY = 20170101
-=======
-    #LASTLEAPSECONDDAY = 20170101
->>>>>>> 2a93a87d
 
     # Attempt to download latest leap second table
     try:
@@ -181,15 +154,9 @@
     currentJDay = -1
     currentLeapSeconds = -1
 
-<<<<<<< HEAD
     def encode(epochs, iso_8601=True, unixtime=False):  # @NoSelf
         """
         Encodes the epoch(s) into UTC string(s). If unixtime is specified, outputs time in unix time.
-=======
-    def encode(epochs, iso_8601=True):  # @NoSelf
-        """
-        Encodes the epoch(s) into UTC string(s).
->>>>>>> 2a93a87d
 
         For CDF_EPOCH:
                 The input should be either a float or list of floats
@@ -197,29 +164,20 @@
                 Each epoch is encoded, by default to a ISO 8601 form:
                 2004-05-13T15:08:11.022
                 Or, if iso_8601 is set to False,
-<<<<<<< HEAD
                 2004-05-13 15:08:11.022
-=======
-                13-May-2004 15:08:11.022
->>>>>>> 2a93a87d
         For CDF_EPOCH16:
                 The input should be either a complex or list of
                 complex(in numpy, a np.complex128 or a np.ndarray of np.complex128)
                 Each epoch is encoded, by default to a ISO 8601 form:
                 2004-05-13T15:08:11.022033044055
                 Or, if iso_8601 is set to False,
-<<<<<<< HEAD
                 2004-05-13 15:08:11.022.033.044.055
-=======
-                13-May-2004 15:08:11.022.033.044.055
->>>>>>> 2a93a87d
         For TT2000:
                 The input should be either a int or list of ints
                 (in numpy, a np.int64 or a np.ndarray of np.int64)
                 Each epoch is encoded, by default to a ISO 8601 form:
                 2008-02-02T06:08:10.10.012014016
                 Or, if iso_8601 is set to False,
-<<<<<<< HEAD
                 2008-02-02 06:08:10.012.014.016
         """
         if isinstance(epochs, int) or isinstance(epochs, np.int64):
@@ -235,25 +193,6 @@
                 return CDFepoch.encode_epoch(epochs, iso_8601, unixtime)
             elif isinstance(epochs[0], complex) or isinstance(epochs[0], np.complex128):
                 return CDFepoch.encode_epoch16(epochs, iso_8601, unixtime)
-=======
-                02-Feb-2008 06:08:10.012.014.016
-        """
-        if (isinstance(epochs, int) or isinstance(epochs, np.int64)):
-            return CDFepoch.encode_tt2000(epochs, iso_8601)
-        elif (isinstance(epochs, float) or isinstance(epochs, np.float64)):
-            return CDFepoch.encode_epoch(epochs, iso_8601)
-        elif (isinstance(epochs, complex) or isinstance(epochs, np.complex128)):
-            return CDFepoch.encode_epoch16(epochs, iso_8601)
-        elif (isinstance(epochs, list) or isinstance(epochs, np.ndarray)):
-            if (isinstance(epochs[0], int) or isinstance(epochs[0], np.int64)):
-                return CDFepoch.encode_tt2000(epochs, iso_8601)
-            elif (isinstance(epochs[0], float) or
-                  isinstance(epochs[0], np.float64)):
-                return CDFepoch.encode_epoch(epochs, iso_8601)
-            elif (isinstance(epochs[0], complex) or
-                  isinstance(epochs[0], np.complex128)):
-                return CDFepoch.encode_epoch16(epochs, iso_8601)
->>>>>>> 2a93a87d
             else:
                 print('Bad input')
                 return None
@@ -262,12 +201,7 @@
             return None
 
     def breakdown(epochs, to_np=None):  # @NoSelf
-<<<<<<< HEAD
         # Returns either a single array, or a array of arrays depending on the input
-=======
-
-        #Returns either a single array, or a array of arrays depending on the input
->>>>>>> 2a93a87d
 
         if isinstance(epochs, int) or isinstance(epochs, np.int64):
             return CDFepoch.breakdown_tt2000(epochs, to_np)
@@ -278,12 +212,7 @@
         elif isinstance(epochs, list) or isinstance(epochs, tuple) or isinstance(epochs, np.ndarray):
             if isinstance(epochs[0], int) or isinstance(epochs[0], np.int64):
                 return CDFepoch.breakdown_tt2000(epochs, to_np)
-<<<<<<< HEAD
             elif isinstance(epochs[0], float) or isinstance(epochs[0], np.float64):
-=======
-            elif (isinstance(epochs[0], float) or
-                  isinstance(epochs[0], np.float64)):
->>>>>>> 2a93a87d
                 return CDFepoch.breakdown_epoch(epochs, to_np)
             elif isinstance(epochs[0], complex) or isinstance(epochs[0], np.complex128):
                 return CDFepoch.breakdown_epoch16(epochs, to_np)
@@ -301,38 +230,10 @@
 
         If to_np is True, then the values will be returned in a numpy array.
         """
-        import datetime
-        time_list = CDFepoch.breakdown(cdf_time, to_np=False)
-
-<<<<<<< HEAD
         unix_times = CDFepoch.encode(cdf_time, iso_8601=False, unixtime=True)
         if to_np:
             unix_times = np.array(unix_times)
         return unix_times
-=======
-        #Check if only one time was input into unixtime.
-        #If so, turn the output of breakdown into a list for this function to work
-        if hasattr(cdf_time, '__len__'):
-           if len(cdf_time) == 1:
-               time_list = [time_list]
-        else:
-            time_list = [time_list]
-
-        unixtime = []
-        for t in time_list:
-            date = ['year', 'month', 'day', 'hour', 'minute', 'second', 'microsecond']
-            for i in range(0, len(t)):
-                if i > 7:
-                    continue
-                elif i == 6:
-                    date[i] = 1000*t[i]
-                elif i == 7:
-                    date[i-1] += t[i]
-                else:
-                    date[i] = t[i]
-            unixtime.append(datetime.datetime(*date).replace(tzinfo=datetime.timezone.utc).timestamp())
-        return np.array(unixtime) if to_np else unixtime
->>>>>>> 2a93a87d
 
     def compute(datetimes, to_np=None):  # @NoSelf
         """
@@ -370,10 +271,6 @@
 
         if not isinstance(datetimes, (list, tuple, np.ndarray)):
             raise TypeError('datetime must be in list form')
-<<<<<<< HEAD
-=======
-            
->>>>>>> 2a93a87d
         if isinstance(datetimes[0], numbers.Number):
             items = len(datetimes)
         elif isinstance(datetimes[0], (list, tuple, np.ndarray)):
@@ -381,12 +278,7 @@
         else:
             print('Unknown input')
             return
-<<<<<<< HEAD
         if items == 7:
-=======
-          
-        if (items == 7):
->>>>>>> 2a93a87d
             return CDFepoch.compute_epoch(datetimes, to_np)
         elif items == 10:
             return CDFepoch.compute_epoch16(datetimes, to_np)
@@ -410,26 +302,14 @@
         The start/end times should be in either be in epoch units, or in the list
         format described in "compute_epoch/epoch16/tt2000" section.
         """
-<<<<<<< HEAD
         if isinstance(epochs, float) or isinstance(epochs, np.float64):
-=======
-        if (isinstance(epochs, float) or isinstance(epochs, np.float64)):
->>>>>>> 2a93a87d
             return CDFepoch.epochrange_epoch(epochs, starttime, endtime)
         elif isinstance(epochs, int) or isinstance(epochs, np.int64):
             return CDFepoch.epochrange_tt2000(epochs, starttime, endtime)
-<<<<<<< HEAD
         elif isinstance(epochs, complex) or isinstance(epochs, np.complex128):
             return CDFepoch.epochrange_epoch16(epochs, starttime, endtime)
         elif isinstance(epochs, list) or isinstance(epochs, tuple) or isinstance(epochs, np.ndarray):
             if isinstance(epochs[0], float) or isinstance(epochs[0], np.float64):
-=======
-        elif isinstance(epochs, (complex, np.complex128)):
-            return CDFepoch.epochrange_epoch16(epochs, starttime, endtime)
-        elif isinstance(epochs, (list, tuple, np.ndarray)):
-            if (isinstance(epochs[0], float) or
-                    isinstance(epochs[0], np.float64)):
->>>>>>> 2a93a87d
                 return CDFepoch.epochrange_epoch(epochs, starttime, endtime)
             elif isinstance(epochs[0], int) or isinstance(epochs[0], np.int64):
                 return CDFepoch.epochrange_tt2000(epochs, starttime, endtime)
@@ -442,21 +322,14 @@
             print('Bad input')
             return None
 
-<<<<<<< HEAD
     def encode_tt2000(tt2000, iso_8601=None, unixtime=False):  # @NoSelf
 
         if isinstance(tt2000, int) or isinstance(tt2000, np.int64):
-=======
-    def encode_tt2000(tt2000, iso_8601=None):  # @NoSelf
-
-        if (isinstance(tt2000, int) or isinstance(tt2000, np.int64)):
->>>>>>> 2a93a87d
             new_tt2000 = [tt2000]
         elif isinstance(tt2000, list) or isinstance(tt2000, np.ndarray):
             new_tt2000 = tt2000
         else:
             print('Bad input')
-<<<<<<< HEAD
         encoded = list()
         for x in new_tt2000:
             epoch, nansec = CDFepoch.breakdown_tt2000(x, encoding=True)
@@ -480,77 +353,6 @@
         return encoded
 
     def breakdown_tt2000(tt2000, to_np=None, encoding=None):  # @NoSelf
-=======
-            return None
-        count = len(new_tt2000)
-        encodeds = []
-        for x in range(0, count):
-            nanoSecSinceJ2000 = new_tt2000[x]
-            if (nanoSecSinceJ2000 == CDFepoch.FILLED_TT2000_VALUE):
-                if (iso_8601 == None or iso_8601 != False):
-                    return '9999-12-31T23:59:59.999999999'
-                else:
-                    return '31-Dec-9999 23:59:59.999.999.999'
-            if (nanoSecSinceJ2000 == CDFepoch.DEFAULT_TT2000_PADVALUE):
-                if (iso_8601 == None or iso_8601 != False):
-                    return '0000-01-01T00:00:00.000000000'
-                else:
-                    return '01-Jan-0000 00:00:00.000.000.000'
-            datetime = CDFepoch.breakdown_tt2000(nanoSecSinceJ2000)
-            ly = datetime[0]
-            lm = datetime[1]
-            ld = datetime[2]
-            lh = datetime[3]
-            ln = datetime[4]
-            ls = datetime[5]
-            ll = datetime[6]
-            lu = datetime[7]
-            la = datetime[8]
-            if (iso_8601 == None or iso_8601 != False):
-                # yyyy-mm-ddThh:mm:ss.mmmuuunnn
-                encoded = str(ly).zfill(4)
-                encoded += '-'
-                encoded += str(lm).zfill(2)
-                encoded += '-'
-                encoded += str(ld).zfill(2)
-                encoded += 'T'
-                encoded += str(lh).zfill(2)
-                encoded += ':'
-                encoded += str(ln).zfill(2)
-                encoded += ':'
-                encoded += str(ls).zfill(2)
-                encoded += '.'
-                encoded += str(ll).zfill(3)
-                encoded += str(lu).zfill(3)
-                encoded += str(la).zfill(3)
-            else:
-                # dd-mmm-yyyy hh:mm:ss.mmm.uuu.nnn
-                encoded = str(ld).zfill(2)
-                encoded += '-'
-                encoded += CDFepoch.month_Token[lm-1]
-                encoded += '-'
-                encoded += str(ly).zfill(4)
-                encoded += ' '
-                encoded += str(lh).zfill(2)
-                encoded += ':'
-                encoded += str(ln).zfill(2)
-                encoded += ':'
-                encoded += str(ls).zfill(2)
-                encoded += '.'
-                encoded += str(ll).zfill(3)
-                encoded += '.'
-                encoded += str(lu).zfill(3)
-                encoded += '.'
-                encoded += str(la).zfill(3)
-
-            if (count == 1):
-                return encoded
-            else:
-                encodeds.append(encoded)
-        return encodeds
-
-    def breakdown_tt2000(tt2000, to_np=None):  # @NoSelf
->>>>>>> 2a93a87d
         """
         Breaks down the epoch(s) into UTC components.
 
@@ -568,11 +370,7 @@
 
         Specify to_np to True, if the result should be in numpy array.
         """
-<<<<<<< HEAD
         if isinstance(tt2000, int) or isinstance(tt2000, np.int64):
-=======
-        if (isinstance(tt2000, int) or isinstance(tt2000, np.int64)):
->>>>>>> 2a93a87d
             new_tt2000 = [tt2000]
         elif isinstance(tt2000, list) or isinstance(tt2000, tuple) or isinstance(tt2000, np.ndarray):
             new_tt2000 = tt2000
@@ -580,42 +378,27 @@
             print('Bad input data')
             return None
         count = len(new_tt2000)
-<<<<<<< HEAD
         toutcs = list()
-=======
-        toutcs = []
->>>>>>> 2a93a87d
+
         for x in range(0, count):
             nanoSecSinceJ2000 = new_tt2000[x]
             toPlus = 0.0
             t3 = nanoSecSinceJ2000
             datx = CDFepoch._LeapSecondsfromJ2000(nanoSecSinceJ2000)
-<<<<<<< HEAD
             if nanoSecSinceJ2000 > 0:
                 secSinceJ2000 = int(nanoSecSinceJ2000 / CDFepoch.SECinNanoSecsD)
                 nansec = int(nanoSecSinceJ2000 - secSinceJ2000 * CDFepoch.SECinNanoSecs)
-=======
-            if (nanoSecSinceJ2000 > 0):
-                secSinceJ2000 = int(nanoSecSinceJ2000/CDFepoch.SECinNanoSecsD)
-                nansec = int(nanoSecSinceJ2000 - secSinceJ2000 *
-                             CDFepoch.SECinNanoSecs)
->>>>>>> 2a93a87d
+
                 secSinceJ2000 = secSinceJ2000 - 32
                 secSinceJ2000 = secSinceJ2000 + 43200
                 nansec = nansec - 184000000
             else:
                 nanoSecSinceJ2000 = nanoSecSinceJ2000 + CDFepoch.T12hinNanoSecs
                 nanoSecSinceJ2000 = nanoSecSinceJ2000 - CDFepoch.dTinNanoSecs
-<<<<<<< HEAD
                 secSinceJ2000 = int(nanoSecSinceJ2000 / CDFepoch.SECinNanoSecsD)
                 nansec = int(nanoSecSinceJ2000 - secSinceJ2000 * CDFepoch.SECinNanoSecs)
             if nansec < 0:
-=======
-                secSinceJ2000 = int(nanoSecSinceJ2000/CDFepoch.SECinNanoSecsD)
-                nansec = int(nanoSecSinceJ2000 - secSinceJ2000 *
-                             CDFepoch.SECinNanoSecs)
-            if (nansec < 0):
->>>>>>> 2a93a87d
+
                 nansec = CDFepoch.SECinNanoSecs + nansec
                 secSinceJ2000 = secSinceJ2000 - 1
             t2 = secSinceJ2000 * CDFepoch.SECinNanoSecs + nansec
@@ -623,11 +406,8 @@
                 # post-1972...
                 secSinceJ2000 = secSinceJ2000 - int(datx[0])
                 epoch = CDFepoch.J2000Since0AD12hSec + secSinceJ2000
-<<<<<<< HEAD
                 if datx[1] == 0.0:
-=======
-                if (datx[1] == 0.0):
->>>>>>> 2a93a87d
+
                     date1 = CDFepoch._EPOCHbreakdownTT2000(epoch)
                 else:
                     epoch = epoch - 1
@@ -644,21 +424,16 @@
             else:
                 # pre-1972...
                 epoch = secSinceJ2000 + CDFepoch.J2000Since0AD12hSec
-<<<<<<< HEAD
                 if encoding:
                     return epoch, nansec
-=======
->>>>>>> 2a93a87d
+
                 xdate1 = CDFepoch._EPOCHbreakdownTT2000(epoch)
                 xdate1.append(0)
                 xdate1.append(0)
                 xdate1.append(nansec)
                 tmpNanosecs = CDFepoch.compute_tt2000(xdate1)
-<<<<<<< HEAD
                 if tmpNanosecs != t3:
-=======
-                if (tmpNanosecs != t3):
->>>>>>> 2a93a87d
+
                     dat0 = CDFepoch._LeapSecondsfromYMD(xdate1[0],
                                                xdate1[1], xdate1[2])
                     tmpx = t2 - int(dat0 * CDFepoch.SECinNanoSecs)
@@ -738,27 +513,16 @@
 
     def compute_tt2000(datetimes, to_np=None):  # @NoSelf
 
-<<<<<<< HEAD
         if not isinstance(datetimes, list) and not isinstance(datetimes, tuple):
             print('datetime must be in list form')
             return None
         if isinstance(datetimes[0], numbers.Number):
-=======
-        if (not isinstance(datetimes, list) and not isinstance(datetimes, tuple)):
-            print('datetime must be in list form')
-            return None
-        if (isinstance(datetimes[0], numbers.Number)):
->>>>>>> 2a93a87d
             new_datetimes = [datetimes]
             count = 1
         else:
             count = len(datetimes)
             new_datetimes = datetimes
-<<<<<<< HEAD
         nanoSecSinceJ2000s = list()
-=======
-        nanoSecSinceJ2000s = []
->>>>>>> 2a93a87d
         for x in range(0, count):
             datetime = new_datetimes[x]
             year = int(datetime[0])
@@ -778,21 +542,11 @@
                 return None
             if month == 0:
                 month = 1
-<<<<<<< HEAD
             if year == 9999 and month == 12 and day == 31 and hour == 23 and minute == 59 and second == 59 and \
                     msec == 999 and usec == 999 and nsec == 999:
                 nanoSecSinceJ2000 = CDFepoch.FILLED_TT2000_VALUE
             elif year == 0 and month == 1 and day == 1 and hour == 0 and minute == 0 and second == 0 and msec == 0 and \
                     usec == 0 and nsec == 0:
-=======
-            if (year == 9999 and month == 12 and day == 31 and hour == 23 and
-                minute == 59 and second == 59 and msec == 999 and
-                    usec == 999 and nsec == 999):
-                nanoSecSinceJ2000 = CDFepoch.FILLED_TT2000_VALUE
-            elif (year == 0 and month == 1 and day == 1 and hour == 0 and
-                  minute == 0 and second == 0 and msec == 0 and usec == 0 and
-                  nsec == 0):
->>>>>>> 2a93a87d
                 nanoSecSinceJ2000 = CDFepoch.DEFAULT_TT2000_PADVALUE
             else:
                 iy = 10000000 * month + 10000 * day + year
@@ -802,17 +556,10 @@
                     CDFepoch.currentJDay = CDFepoch._JulianDay(year, month, day)
                 jd = CDFepoch.currentJDay
                 jd = jd - CDFepoch.JulianDateJ2000_12h
-<<<<<<< HEAD
                 subDayinNanoSecs = int(hour * CDFepoch.HOURinNanoSecs +
                                        minute * CDFepoch.MINUTEinNanoSecs +
                                        second * CDFepoch.SECinNanoSecs + msec * 1000000 +
                                        usec * 1000 + nsec)
-=======
-                subDayinNanoSecs = int(hour*CDFepoch.HOURinNanoSecs +
-                                       minute*CDFepoch.MINUTEinNanoSecs +
-                                       second*CDFepoch.SECinNanoSecs+msec*1000000 +
-                                       usec*1000+nsec)
->>>>>>> 2a93a87d
                 nanoSecSinceJ2000 = int(jd * CDFepoch.DAYinNanoSecs +
                                         subDayinNanoSecs)
                 t2 = int(CDFepoch.currentLeapSeconds * CDFepoch.SECinNanoSecs)
@@ -835,20 +582,12 @@
                     return np.array(int(nanoSecSinceJ2000))
             else:
                 nanoSecSinceJ2000s.append(int(nanoSecSinceJ2000))
-<<<<<<< HEAD
         if to_np is None:
-=======
-        if (to_np == None):
->>>>>>> 2a93a87d
             return nanoSecSinceJ2000s
         else:
             return np.array(nanoSecSinceJ2000s)
 
     def _LeapSecondsfromYMD(year, month, day):  # @NoSelf
-<<<<<<< HEAD
-=======
-
->>>>>>> 2a93a87d
         j = -1
         m = 12 * year + month
         for i, _ in reversed(list(enumerate(CDFepoch.LTS))):
@@ -866,12 +605,7 @@
         return da
 
     def _LeapSecondsfromJ2000(nanosecs):  # @NoSelf
-<<<<<<< HEAD
         da = list()
-=======
-
-        da = []
->>>>>>> 2a93a87d
         da.append(0.0)
         da.append(0.0)
         j = -1
@@ -890,37 +624,21 @@
         return da
 
     def _LoadLeapNanoSecondsTable():  # @NoSelf
-<<<<<<< HEAD
         NST = list()
-=======
-
-        CDFepoch.NST = []
->>>>>>> 2a93a87d
         for ix in range(0, CDFepoch.NERA1):
             NST.append(CDFepoch.FILLED_TT2000_VALUE)
         for ix in range(CDFepoch.NERA1, CDFepoch.NDAT):
-<<<<<<< HEAD
             NST.append(CDFepoch.compute_tt2000(
                 [int(CDFepoch.LTS[ix][0]), int(CDFepoch.LTS[ix][1]), int(CDFepoch.LTS[ix][2]), 0, 0, 0, 0, 0, 0]))
         return NST
 
     def _EPOCHbreakdownTT2000(epoch):  # @NoSelf
-=======
-            CDFepoch.NST.append(CDFepoch.compute_tt2000([int(CDFepoch.LTS[ix][0]),
-                                                         int(CDFepoch.LTS[ix][1]),
-                                                         int(CDFepoch.LTS[ix][2]),
-                                                         0, 0, 0, 0, 0, 0]))
-
-    def _EPOCHbreakdownTT2000(epoch):  # @NoSelf
-
->>>>>>> 2a93a87d
         second_AD = epoch
         minute_AD = second_AD / 60.0
         hour_AD = minute_AD / 60.0
         day_AD = hour_AD / 24.0
 
         jd = int(1721060 + day_AD)
-<<<<<<< HEAD
         l = jd + 68569
         n = int(4 * l / 146097)
         l = l - int((146097 * n + 3) / 4)
@@ -933,20 +651,6 @@
         i = 100 * (n - 49) + i + l
 
         date = list()
-=======
-        l = jd+68569
-        n = int(4*l/146097)
-        l = l-int((146097*n+3)/4)
-        i = int(4000*(l+1)/1461001)
-        l = l-int(1461*i/4)+31
-        j = int(80*l/2447)
-        k = l-int(2447*j/80)
-        l = int(j/11)
-        j = j+2-12*l
-        i = 100*(n-49)+i+l
-
-        date = []
->>>>>>> 2a93a87d
         date.append(i)
         date.append(j)
         date.append(k)
@@ -956,22 +660,11 @@
         return date
 
     def epochrange_tt2000(epochs, starttime=None, endtime=None):  # @NoSelf
-<<<<<<< HEAD
         if isinstance(epochs, int) or isinstance(epochs, np.int64):
             new_epochs = [epochs]
         elif isinstance(epochs, list) or isinstance(epochs, tuple) or isinstance(epochs, np.ndarray):
             if isinstance(epochs[0], int) or isinstance(epochs[0], np.int64):
                 new_epochs = epochs
-=======
-
-        if (isinstance(epochs, int) or isinstance(epochs, np.int64)):
-            new2_epochs = [epochs]
-        elif (isinstance(epochs, list) or isinstance(epochs, tuple) or
-              isinstance(epochs, np.ndarray)):
-            if (isinstance(epochs[0], int) or
-                    isinstance(epochs[0], np.int64)):
-                new2_epochs = epochs
->>>>>>> 2a93a87d
             else:
                 print('Bad data')
                 return None
@@ -1004,28 +697,17 @@
         if isinstance(new_epochs, list) or isinstance(new_epochs, tuple):
             new_epochs2 = np.array(new_epochs)
         else:
-<<<<<<< HEAD
             new_epochs2 = new_epochs
         return np.where(np.logical_and(new_epochs2 >= stime, new_epochs2 <= etime))[0]
 
     def encode_epoch16(epochs, iso_8601=True, unixtime=False):  # @NoSelf
         if isinstance(epochs, complex) or isinstance(epochs, np.complex128):
-=======
-            new_epochs = epochs
-        return np.where(np.logical_and(new_epochs >= stime, new_epochs <= etime))[0]
-
-    def encode_epoch16(epochs, iso_8601=True):  # @NoSelf
-
-        if (isinstance(epochs, complex) or
-                isinstance(epochs, np.complex128)):
->>>>>>> 2a93a87d
             new_epochs = [epochs]
         elif isinstance(epochs, list) or isinstance(epochs, tuple) or isinstance(epochs, np.ndarray):
             new_epochs = epochs
         else:
             print('Bad data')
             return None
-<<<<<<< HEAD
         base = Time('0000-01-01 00:00:00', scale='tai')
         final_epochs = list()
         for epoch16 in new_epochs:
@@ -1058,85 +740,6 @@
             print('Bad input')
             return None
         if not isinstance(datetimes[0], list) and not isinstance(datetimes[0], tuple):
-=======
-        count = len(new_epochs)
-        encodeds = []
-        for x in range(0, count):
-            # complex
-            if ((new_epochs[x].real == -1.0E31) and (new_epochs[x].imag == -1.0E31)):
-                if iso_8601:
-                    encoded = '9999-12-31T23:59:59.999999999999'
-                else:
-                    encoded = '31-Dec-9999 23:59:59.999.999.999.999'
-            else:
-                encoded = CDFepoch._encodex_epoch16(new_epochs[x], iso_8601)
-            if (count == 1):
-                return encoded
-            else:
-                encodeds.append(encoded)
-        return encodeds
-
-    def _encodex_epoch16(epoch16, iso_8601=True):  # @NoSelf
-
-        components = CDFepoch.breakdown_epoch16(epoch16)
-        if iso_8601:
-            # year-mm-ddThh:mm:ss.mmmuuunnnppp
-            encoded = str(components[0]).zfill(4)
-            encoded += '-'
-            encoded += str(components[1]).zfill(2)
-            encoded += '-'
-            encoded += str(components[2]).zfill(2)
-            encoded += 'T'
-            encoded += str(components[3]).zfill(2)
-            encoded += ':'
-            encoded += str(components[4]).zfill(2)
-            encoded += ':'
-            encoded += str(components[5]).zfill(2)
-            encoded += '.'
-            encoded += str(components[6]).zfill(3)
-            encoded += str(components[7]).zfill(3)
-            encoded += str(components[8]).zfill(3)
-            encoded += str(components[9]).zfill(3)
-        else:
-            # dd-mmm-year hh:mm:ss.mmm.uuu.nnn.ppp
-            encoded = str(components[2]).zfill(2)
-            encoded += '-'
-            encoded += CDFepoch.month_Token[components[1]-1]
-            encoded += '-'
-            encoded += str(components[0]).zfill(4)
-            encoded += ' '
-            encoded += str(components[3]).zfill(2)
-            encoded += ':'
-            encoded += str(components[4]).zfill(2)
-            encoded += ':'
-            encoded += str(components[5]).zfill(2)
-            encoded += '.'
-            encoded += str(components[6]).zfill(3)
-            encoded += '.'
-            encoded += str(components[7]).zfill(3)
-            encoded += '.'
-            encoded += str(components[8]).zfill(3)
-            encoded += '.'
-            encoded += str(components[9]).zfill(3)
-        return encoded
-
-    def _JulianDay(y, m, d):  # @NoSelf
-
-        a1 = int(7*(int(y+int((m+9)/12)))/4)
-        a2 = int(3*(int(int(y+int((m-9)/7))/100)+1)/4)
-        a3 = int(275*m/9)
-        return (367*y - a1 - a2 + a3 + d + 1721029)
-
-    def compute_epoch16(datetimes, to_np=None):  # @NoSelf
-
-        if (not isinstance(datetimes, list) and
-                not isinstance(datetimes, tuple)):
-            print('Bad input')
-            return None
-        if (not isinstance(datetimes[0], list) and
-                not isinstance(datetimes[0], tuple)):
-            new_dates = []
->>>>>>> 2a93a87d
             new_dates = [datetimes]
         else:
             new_dates = datetimes
@@ -1161,7 +764,6 @@
             if year < 0:
                 print('Illegal epoch field')
                 return
-<<<<<<< HEAD
             if (year == 9999 and month == 12 and day == 31 and hour == 23 and minute == 59 and second == 59 and
                     msec == 999 and usec == 999 and nsec == 999 and psec == 999):
                 epoch.append(-1.0E31)
@@ -1170,23 +772,10 @@
                     minute < 0 or minute > 59)
                   or (second < 0 or second > 59) or (msec < 0 or msec > 999) or (usec < 0 or usec > 999) or
                   (nsec < 0 or nsec > 999) or (psec < 0 or psec > 999)):
-=======
-            if (year == 9999 and month == 12 and day == 31 and hour == 23 and
-                minute == 59 and second == 59 and msec == 999 and
-                    usec == 999 and nsec == 999 and psec == 999):
-                epoch.append(-1.0E31)
-                epoch.append(-1.0E31)
-            elif ((year > 9999) or (month < 0 or month > 12) or
-                  (hour < 0 or hour > 23) or (minute < 0 or minute > 59) or
-                  (second < 0 or second > 59) or (msec < 0 or msec > 999) or
-                  (usec < 0 or usec > 999) or (nsec < 0 or nsec > 999) or
-                  (psec < 0 or psec > 999)):
->>>>>>> 2a93a87d
                 epoch = CDFepoch._computeEpoch16(year, month, day, hour,
                                         minute, second, msec,
                                         usec, nsec, psec)
             else:
-<<<<<<< HEAD
                 if month == 0:
                     if day < 1 or day > 366:
                         epoch = CDFepoch._computeEpoch16(year, month, day, hour, minute, second, msec, usec, nsec, psec)
@@ -1195,20 +784,6 @@
                         epoch = CDFepoch._computeEpoch16(year, month, day, hour, minute, second, msec, usec, nsec, psec)
                 if month == 0:
                     daysSince0AD = CDFepoch._JulianDay(year, 1, 1) + (day - 1) - 1721060
-=======
-                if (month == 0):
-                    if (day < 1 or day > 366):
-                        epoch = CDFepoch._computeEpoch16(year, month, day, hour,
-                                                         minute, second, msec,
-                                                         usec, nsec, psec)
-                else:
-                    if (day < 1 or day > 31):
-                        epoch = CDFepoch._computeEpoch16(year, month, day, hour,
-                                                         minute, second, msec,
-                                                         usec, nsec, psec)
-                if (month == 0):
-                    daysSince0AD = CDFepoch._JulianDay(year, 1, 1) + (day-1) - 1721060
->>>>>>> 2a93a87d
                 else:
                     daysSince0AD = CDFepoch._JulianDay(year, month, day) - 1721060
                 secInDay = (3600 * hour) + (60 * minute) + second
@@ -1231,20 +806,13 @@
             return np.array(epochs)
 
     def breakdown_epoch16(epochs, to_np=None):  # @NoSelf
-<<<<<<< HEAD
         if isinstance(epochs, complex) or isinstance(epochs, np.complex128):
-=======
-
-        if (isinstance(epochs, complex) or
-                isinstance(epochs, np.complex128)):
->>>>>>> 2a93a87d
             new_epochs = [epochs]
         elif isinstance(epochs, list) or isinstance(epochs, tuple) or isinstance(epochs, np.ndarray):
             new_epochs = epochs
         else:
             print('Bad data')
             return
-<<<<<<< HEAD
         components = list()
         for epoch16 in new_epochs:
             base = Time('0000-01-01 00:00:00', scale='tai')
@@ -1277,90 +845,12 @@
     def _computeEpoch16(y, m, d, h, mn, s, ms, msu, msn, msp):  # @NoSelf
         if m == 0:
             daysSince0AD = CDFepoch._JulianDay(y, 1, 1) + (d - 1) - 1721060
-=======
-        count = len(new_epochs)
-        components = []
-        for x in range(0, count):
-            component = []
-            epoch16 = []
-            # complex
-            epoch16.append(new_epochs[x].real)
-            epoch16.append(new_epochs[x].imag)
-            if ((epoch16[0] == -1.0E31) and (epoch16[1] == -1.0E31)):
-                component.append(9999)
-                component.append(12)
-                component.append(31)
-                component.append(23)
-                component.append(59)
-                component.append(59)
-                component.append(999)
-                component.append(999)
-                component.append(999)
-                component.append(999)
-            else:
-                if (epoch16[0] < 0.0):
-                    epoch16[0] = -epoch16[0]
-                if (epoch16[1] < 0.0):
-                    epoch16[1] = -epoch16[1]
-                second_AD = epoch16[0]
-                minute_AD = second_AD / 60.0
-                hour_AD = minute_AD / 60.0
-                day_AD = hour_AD / 24.0
-                jd = int(1721060 + day_AD)
-                l = jd+68569
-                n = int(4*l/146097)
-                l = l-int((146097*n+3)/4)
-                i = int(4000*(l+1)/1461001)
-                l = l-int(1461*i/4)+31
-                j = int(80*l/2447)
-                k = l-int(2447*j/80)
-                l = int(j/11)
-                j = j+2-12*l
-                i = 100*(n-49)+i+l
-                component.append(i)
-                component.append(j)
-                component.append(k)
-                component.append(int(hour_AD % 24.0))
-                component.append(int(minute_AD % 60.0))
-                component.append(int(second_AD % 60.0))
-                msec = epoch16[1]
-                component_9 = int(msec % 1000.0)
-                msec = msec / 1000.0
-                component_8 = int(msec % 1000.0)
-                msec = msec / 1000.0
-                component_7 = int(msec % 1000.0)
-                msec = msec / 1000.0
-                component.append(int(msec))
-                component.append(component_7)
-                component.append(component_8)
-                component.append(component_9)
-            if (count == 1):
-                if (to_np == None):
-                    return component
-                else:
-                    return np.array(component)
-            else:
-                components.append(component)
-        if (to_np == None):
-            return components
-        else:
-            return np.array(components)
-
-    def _computeEpoch16(y, m, d, h, mn, s, ms, msu, msn, msp):  # @NoSelf
-
-        if (m == 0):
-            daysSince0AD = CDFepoch._JulianDay(y, 1, 1) + (d-1) - 1721060
->>>>>>> 2a93a87d
         else:
             if m < 0:
                 y -= 1
                 m = 13 + m
             daysSince0AD = CDFepoch._JulianDay(y, m, d) - 1721060
-<<<<<<< HEAD
         if daysSince0AD < 0:
-=======
-        if (daysSince0AD < 0):
->>>>>>> 2a93a87d
             print('Illegal epoch')
             return None
         epoch = list()
@@ -1392,20 +882,10 @@
             return epoch
 
     def epochrange_epoch16(epochs, starttime=None, endtime=None):  # @NoSelf
-<<<<<<< HEAD
         if isinstance(epochs, complex) or isinstance(epochs, np.complex128):
             new_epochs = [epochs]
         elif isinstance(epochs, list) or isinstance(epochs, tuple) or isinstance(epochs, np.ndarray):
             if isinstance(epochs[0], complex) or isinstance(epochs[0], np.complex128):
-=======
-
-        if (isinstance(epochs, complex) or isinstance(epochs, np.complex128)):
-            new_epochs = [epochs]
-        elif (isinstance(epochs, list) or isinstance(epochs, tuple) or
-              isinstance(epochs, np.ndarray)):
-            if (isinstance(epochs[0], complex) or
-                    isinstance(epochs[0], np.complex128)):
->>>>>>> 2a93a87d
                 new_epochs = epochs
             else:
                 print('Bad data')
@@ -1418,14 +898,8 @@
             stime.append(-1.0E31)
             stime.append(-1.0E31)
         else:
-<<<<<<< HEAD
             if isinstance(starttime, complex) or isinstance(starttime, np.complex128):
                 stime = list()
-=======
-            if (isinstance(starttime, complex) or
-                    isinstance(starttime, np.complex128)):
-                stime = []
->>>>>>> 2a93a87d
                 stime.append(starttime.real)
                 stime.append(starttime.imag)
             elif isinstance(starttime, list) or isinstance(starttime, tuple):
@@ -1436,16 +910,9 @@
             else:
                 print('Bad start time')
                 return None
-<<<<<<< HEAD
         if endtime is not None:
             if isinstance(endtime, complex) or isinstance(endtime, np.complex128):
                 etime = list()
-=======
-        if (endtime != None):
-            if (isinstance(endtime, complex) or
-                    isinstance(endtime, np.complex128)):
-                etime = []
->>>>>>> 2a93a87d
                 etime.append(endtime.real)
                 etime.append(endtime.imag)
             elif isinstance(endtime, list) or isinstance(endtime, tuple):
@@ -1505,15 +972,8 @@
                 hasadded = True
                 break
         if not hasadded:
-<<<<<<< HEAD
             indx.append(int(count / 2) - 1)
         return np.arange(indx[0], indx[1] + 1, step=1)
-=======
-            indx.append(int(count/2)-1)
-        return np.arange(indx[0], indx[1]+1, step=1)
-
-    def encode_epoch(epochs, iso_8601=True):  # @NoSelf
->>>>>>> 2a93a87d
 
     def encode_epoch(epochs, iso_8601=True, unixtime=False):  # @NoSelf
         if isinstance(epochs, float) or isinstance(epochs, np.float64):
@@ -1523,7 +983,6 @@
         else:
             print('Bad data')
             return None
-<<<<<<< HEAD
         base = Time('0000-01-01 00:00:00', scale='tai')
         final_times = list()
         for epoch in new_epochs:
@@ -1542,62 +1001,6 @@
 
     def compute_epoch(dates, to_np=None):  # @NoSelf
         if not isinstance(dates, list) and not isinstance(dates, tuple):
-=======
-        count = len(new_epochs)
-        encodeds = []
-        for x in range(0, count):
-            epoch = new_epochs[x]
-            if (epoch == -1.0E31):
-                if (iso_8601):
-                    encoded = '9999-12-31T23:59:59.999'
-                else:
-                    encoded = '31-Dec-9999 23:59:59.999'
-            else:
-                encoded = CDFepoch._encodex_epoch(epoch, iso_8601)
-            if (count == 1):
-                return encoded
-            encodeds.append(encoded)
-        return encodeds
-
-    def _encodex_epoch(epoch, iso_8601=None):  # @NoSelf
-
-        components = CDFepoch.breakdown_epoch(epoch)
-        if (iso_8601):
-            # year-mm-ddThh:mm:ss.mmm
-            encoded = str(components[0]).zfill(4)
-            encoded += '-'
-            encoded += str(components[1]).zfill(2)
-            encoded += '-'
-            encoded += str(components[2]).zfill(2)
-            encoded += 'T'
-            encoded += str(components[3]).zfill(2)
-            encoded += ':'
-            encoded += str(components[4]).zfill(2)
-            encoded += ':'
-            encoded += str(components[5]).zfill(2)
-            encoded += '.'
-            encoded += str(components[6]).zfill(3)
-        else:
-            # dd-mmm-year hh:mm:ss.mmm
-            encoded = str(components[2]).zfill(2)
-            encoded += '-'
-            encoded += CDFepoch.month_Token[components[1]-1]
-            encoded += '-'
-            encoded += str(components[0]).zfill(4)
-            encoded += ' '
-            encoded += str(components[3]).zfill(2)
-            encoded += ':'
-            encoded += str(components[4]).zfill(2)
-            encoded += ':'
-            encoded += str(components[5]).zfill(2)
-            encoded += '.'
-            encoded += str(components[6]).zfill(3)
-        return encoded
-
-    def compute_epoch(dates, to_np=None):  # @NoSelf
-
-        if (not isinstance(dates, list) and not isinstance(dates, tuple)):
->>>>>>> 2a93a87d
             print('Bad input')
             return None
         if not isinstance(dates[0], list) and not isinstance(dates[0], tuple):
@@ -1610,7 +1013,6 @@
         epochs = list()
         for x in range(0, count):
             date = new_dates[x]
-<<<<<<< HEAD
             datetime_date = datetime.datetime(date[0], date[1], date[2], date[3], date[4], date[5])
             datetime_date = datetime_date + datetime.timedelta(milliseconds=date[6])
             astropy_date = Time(datetime_date).unix
@@ -1632,141 +1034,28 @@
     def _computeEpoch(y, m, d, h, mn, s, ms):  # @NoSelf
         if m == 0:
             daysSince0AD = CDFepoch._JulianDay(y, 1, 1) + (d - 1) - 1721060
-=======
-            year = date[0]
-            month = date[1]
-            items = len(date)
-            if (items > 6):
-                # y m d h m s ms
-                day = int(date[2])
-                hour = int(date[3])
-                minute = int(date[4])
-                second = int(date[5])
-                msec = int(date[6])
-            elif (items > 5):
-                # y m d h m s
-                day = int(date[2])
-                hour = int(date[3])
-                minute = int(date[4])
-                second = int(date[5])
-                msec = int(1000.0 * (date[5] - second))
-            elif (items > 4):
-                # y m d h m
-                day = int(date[2])
-                hour = int(date[3])
-                minute = int(date[4])
-                xxx = float(60.0 * (date[4] - minute))
-                second = int(xxx)
-                msec = int(1000.0 * (xxx - second))
-            elif (items > 3):
-                # y m d h
-                day = int(date[2])
-                hour = int(date[3])
-                xxx = float(60.0 * (date[3] - hour))
-                minute = int(xxx)
-                xxx = float(60.0 * (xxx - minute))
-                second = int(xxx)
-                msec = int(1000.0 * (xxx - second))
-            elif (items > 2):
-                # y m d
-                day = int(date[2])
-                xxx = float(24.0 * (date[2] - day))
-                hour = int(xxx)
-                xxx = float(60.0 * (xxx - hour))
-                minute = int(xxx)
-                xxx = float(60.0 * (xxx - minute))
-                second = int(xxx)
-                msec = int(1000.0 * (xxx - second))
-            else:
-                print('Invalid epoch components')
-                return None
-            if (year == 9999 and month == 12 and day == 31 and hour == 23 and
-                    minute == 59 and second == 59 and msec == 999):
-                epochs.append(-1.0E31)
-            if (year < 0):
-                print('ILLEGAL_EPOCH_FIELD')
-                return None
-            if ((year > 9999) or (month < 0 or month > 12) or
-                (hour < 0 or hour > 23) or (minute < 0 or minute > 59) or
-                    (second < 0 or second > 59) or (msec < 0 or msec > 999)):
-                epochs.append(CDFepoch._computeEpoch(year, month, day, hour, minute,
-                                                     second, msec))
-            if (month == 0):
-                if (day < 1 or day > 366):
-                    epochs.append(CDFepoch._computeEpoch(year, month, day, hour,
-                                                         minute, second, msec))
-            else:
-                if (day < 1 or day > 31):
-                    epochs.append(CDFepoch._computeEpoch(year, month, day, hour,
-                                                         minute, second, msec))
-            if (hour == 0 and minute == 0 and second == 0):
-                if (msec < 0 or msec > 86399999):
-                    epochs.append(CDFepoch._computeEpoch(year, month, day, hour,
-                                                         minute, second, msec))
-
-            if (month == 0):
-                daysSince0AD = CDFepoch._JulianDay(year, 1, 1) + (day-1) - 1721060
-            else:
-                daysSince0AD = CDFepoch._JulianDay(year, month, day) - 1721060
-            if (hour == 0 and minute == 0 and second == 0):
-                msecInDay = msec
-            else:
-                msecInDay = (3600000 * hour) + (60000 * minute) + (1000 * second) + msec
-            if (count == 1):
-                if (to_np == None):
-                    return (86400000.0*daysSince0AD+msecInDay)
-                else:
-                    return np.array((86400000.0*daysSince0AD+msecInDay))
-            epochs.append(86400000.0*daysSince0AD+msecInDay)
-        if (to_np == None):
-            return epochs
-        else:
-            return np.array(epochs)
-
-    def _computeEpoch(y, m, d, h, mn, s, ms):  # @NoSelf
-
-        if (m == 0):
-            daysSince0AD = CDFepoch._JulianDay(y, 1, 1) + (d-1) - 1721060
->>>>>>> 2a93a87d
         else:
             if m < 0:
                 m = 13 + m
             daysSince0AD = CDFepoch._JulianDay(y, m, d) - 1721060
-<<<<<<< HEAD
         if daysSince0AD < 1:
-=======
-        if (daysSince0AD < 1):
->>>>>>> 2a93a87d
             print('ILLEGAL_EPOCH_FIELD')
             return None
         msecInDay = float(3600000.0 * h + 60000.0 * mn + 1000.0 * s) + float(ms)
         msecFromEpoch = float(86400000.0 * daysSince0AD + msecInDay)
-<<<<<<< HEAD
         if msecFromEpoch < 0.0:
-=======
-        if (msecFromEpoch < 0.0):
->>>>>>> 2a93a87d
             return -1.0
         else:
             return msecFromEpoch
 
     def breakdown_epoch(epochs, to_np=False):  # @NoSelf
-<<<<<<< HEAD
         if isinstance(epochs, float) or isinstance(epochs, np.float64):
             new_epochs = [epochs]
         elif isinstance(epochs, list) or isinstance(epochs, tuple) or isinstance(epochs, np.ndarray):
-=======
-
-        if (isinstance(epochs, float) or isinstance(epochs, np.float64)):
-            new_epochs = [epochs]
-        elif (isinstance(epochs, list) or isinstance(epochs, tuple) or
-              isinstance(epochs, np.ndarray)):
->>>>>>> 2a93a87d
             new_epochs = epochs
         else:
             print('Bad data')
             return None
-<<<<<<< HEAD
         base = Time('0000-01-01 00:00:00', scale='tai')
         components = list()
         for epoch in new_epochs:
@@ -1802,70 +1091,6 @@
             if (isinstance(epochs[0], float) or
                     isinstance(epochs[0], np.float64)):
                 new_epochs = epochs
-=======
-        count = len(new_epochs)
-        components = []
-        for x in range(0, count):
-            component = []
-            epoch = new_epochs[x]
-            if (epoch == -1.0E31):
-                component.append(9999)
-                component.append(12)
-                component.append(31)
-                component.append(23)
-                component.append(59)
-                component.append(59)
-                component.append(999)
-            else:
-                if (epoch < 0.0):
-                    epoch = -epochs
-                if (isinstance(epochs, int)):
-                    epoch = float(epoch)
-                msec_AD = epoch
-                second_AD = msec_AD / 1000.0
-                minute_AD = second_AD / 60.0
-                hour_AD = minute_AD / 60.0
-                day_AD = hour_AD / 24.0
-                jd = int(1721060 + day_AD)
-                l = jd+68569
-                n = int(4*l/146097)
-                l = l-int((146097*n+3)/4)
-                i = int(4000*(l+1)/1461001)
-                l = l-int(1461*i/4)+31
-                j = int(80*l/2447)
-                k = l-int(2447*j/80)
-                l = int(j/11)
-                j = j+2-12*l
-                i = 100*(n-49)+i+l
-                component.append(i)
-                component.append(j)
-                component.append(k)
-                component.append(int(hour_AD % 24.0))
-                component.append(int(minute_AD % 60.0))
-                component.append(int(second_AD % 60.0))
-                component.append(int(msec_AD % 1000.0))
-            if (count == 1):
-                if (to_np):
-                    return np.array(component)
-                else:
-                    return component
-            else:
-                components.append(component)
-        if (to_np):
-            return np.array(components)
-        else:
-            return components
-
-    def epochrange_epoch(epochs, starttime=None, endtime=None):  # @NoSelf
-
-        if (isinstance(epochs, float) or isinstance(epochs, np.float64)):
-            new2_epochs = [epochs]
-        elif (isinstance(epochs, list) or isinstance(epochs, tuple) or
-              isinstance(epochs, np.ndarray)):
-            if (isinstance(epochs[0], float) or
-                    isinstance(epochs[0], np.float64)):
-                new2_epochs = epochs
->>>>>>> 2a93a87d
             else:
                 print('Bad data')
                 return None
@@ -1875,26 +1100,15 @@
         if starttime is None:
             stime = 0.0
         else:
-<<<<<<< HEAD
             if isinstance(starttime, float) or isinstance(starttime, int) or isinstance(starttime, np.float64):
-=======
-            if (isinstance(starttime, float) or isinstance(starttime, int) or
-                    isinstance(starttime, np.float64)):
->>>>>>> 2a93a87d
                 stime = starttime
             elif isinstance(starttime, list) or isinstance(starttime, tuple):
                 stime = CDFepoch.compute_epoch(starttime)
             else:
                 print('Bad start time')
                 return None
-<<<<<<< HEAD
         if endtime is not None:
             if isinstance(endtime, float) or isinstance(endtime, int) or isinstance(endtime, np.float64):
-=======
-        if (endtime != None):
-            if (isinstance(endtime, float) or isinstance(endtime, int) or
-                    isinstance(endtime, np.float64)):
->>>>>>> 2a93a87d
                 etime = endtime
             elif isinstance(endtime, list) or isinstance(endtime, tuple):
                 etime = CDFepoch.compute_epoch(endtime)
@@ -1909,66 +1123,38 @@
         if isinstance(new_epochs, list) or isinstance(new_epochs, tuple):
             new_epochs2 = np.array(new_epochs)
         else:
-<<<<<<< HEAD
             new_epochs2 = new_epochs
         return np.where(np.logical_and(new_epochs2 >= stime, new_epochs2 <= etime))[0]
-=======
-            new_epochs = epochs
-        return np.where(np.logical_and(new_epochs >= stime, new_epochs <= etime))[0]
->>>>>>> 2a93a87d
 
     def parse(value, to_np=None):  # @NoSelf
         """
         Parses the provided date/time string(s) into CDF epoch value(s).
 
         For CDF_EPOCH:
-<<<<<<< HEAD
                 The string has to be in the form of 'yyyy-mm-dd hh:mm:ss.xxx' or
-=======
-                The string has to be in the form of 'dd-mmm-yyyy hh:mm:ss.xxx' or
->>>>>>> 2a93a87d
                 'yyyy-mm-ddThh:mm:ss.xxx' (in iso_8601). The string is the output
                 from encode function.
 
         For CDF_EPOCH16:
                 The string has to be in the form of
-<<<<<<< HEAD
                 'yyyy-mm-dd hh:mm:ss.mmm.uuu.nnn.ppp' or
-=======
-                'dd-mmm-yyyy hh:mm:ss.mmm.uuu.nnn.ppp' or
->>>>>>> 2a93a87d
                 'yyyy-mm-ddThh:mm:ss.mmmuuunnnppp' (in iso_8601). The string is
                 the output from encode function.
 
         For TT2000:
                 The string has to be in the form of
-<<<<<<< HEAD
                 'yyyy-mm-dd hh:mm:ss.mmm.uuu.nnn' or
-=======
-                'dd-mmm-yyyy hh:mm:ss.mmm.uuu.nnn' or
->>>>>>> 2a93a87d
                 'yyyy-mm-ddThh:mm:ss.mmmuuunnn' (in iso_8601). The string is
                 the output from encode function.
 
         Specify to_np to True, if the result should be in numpy class.
         """
-<<<<<<< HEAD
         if isinstance(value, list) or isinstance(value, tuple):
             if not isinstance(value[0], str):
                 print('Invalid value... should be a string or a list of strings')
                 return None
         if not isinstance(value, list) and not isinstance(value, tuple) and not isinstance(value, str):
             print('Invalid value... should be a string or a list of strings')
-=======
-        if ((isinstance(value, list) or isinstance(value, tuple)) and
-                not (isinstance(value[0], str))):
-            print('Invalid value... should be a string or a list of string')
-            return None
-        elif ((not (isinstance(value, list))) and
-              (not (isinstance(value, tuple))) and
-              (not (isinstance(value, str)))):
-            print('Invalid value... should be a string or a list of string')
->>>>>>> 2a93a87d
             return None
         else:
             if isinstance(value, list) or isinstance(value, tuple):
@@ -1987,18 +1173,12 @@
                     return np.array(CDFepoch._parse_epoch(value))
 
     def _parse_epoch(value):  # @NoSelf
-<<<<<<< HEAD
         if isinstance(value, list) or isinstance(value, tuple):
             epochs = list()
-=======
-        if (isinstance(value, list) or isinstance(value, tuple)):
-            epochs = []
->>>>>>> 2a93a87d
             for x in range(0, len(value)):
                 epochs.append(value[x])
             return epochs
         else:
-<<<<<<< HEAD
             if len(value) == 23:
                 # CDF_EPOCH
                 if value.lower() == '9999-12-31t23:59:59.999' or value.lower() == '9999-12-31 23:59:59.999':
@@ -2031,63 +1211,6 @@
                     mn = int(date[0][4])
                     ss = int(date[0][5])
                     if len(date[0]) == 7:
-=======
-            if (len(value) == 23 or len(value) == 24):
-                # CDF_EPOCH
-                if (value.lower() == '31-dec-9999 23:59:59.999' or
-                        value.lower() == '9999-12-31t23:59:59.999'):
-                    return -1.0E31
-                else:
-                    if (len(value) == 24):
-                        date = re.findall('(\d+)\-(.+)\-(\d+) (\d+)\:(\d+)\:(\d+)\.(\d+)', value)
-                        dd = int(date[0][0])
-                        mm = CDFepoch._month_index(date[0][1])
-                        yy = int(date[0][2])
-                        hh = int(date[0][3])
-                        mn = int(date[0][4])
-                        ss = int(date[0][5])
-                        ms = int(date[0][6])
-                    else:
-                        date = re.findall('(\d+)\-(\d+)\-(\d+)T(\d+)\:(\d+)\:(\d+)\.(\d+)',
-                                          value)
-                        yy = int(date[0][0])
-                        mm = int(date[0][1])
-                        dd = int(date[0][2])
-                        hh = int(date[0][3])
-                        mn = int(date[0][4])
-                        ss = int(date[0][5])
-                        ms = int(date[0][6])
-                    return CDFepoch.compute_epoch([yy, mm, dd, hh, mn, ss, ms])
-            elif (len(value) == 36 or (len(value) == 32 and
-                                       value[10].lower() == 't')):
-                # CDF_EPOCH16
-                if (value.lower() == '31-dec-9999 23:59:59.999.999.999.999' or
-                        value.lower() == '9999-12-31t23:59:59.999999999999'):
-                    return -1.0E31-1.0E31j
-                else:
-                    if (len(value) == 36):
-                        date = re.findall('(\d+)\-(.+)\-(\d+) (\d+)\:(\d+)\:(\d+)\.(\d+)\.(\d+)\.(\d+)\.(\d+)',
-                                          value)
-                        dd = int(date[0][0])
-                        mm = CDFepoch._month_index(date[0][1])
-                        yy = int(date[0][2])
-                        hh = int(date[0][3])
-                        mn = int(date[0][4])
-                        ss = int(date[0][5])
-                        ms = int(date[0][6])
-                        us = int(date[0][7])
-                        ns = int(date[0][8])
-                        ps = int(date[0][9])
-                    else:
-                        date = re.findall('(\d+)\-(\d+)\-(\d+)T(\d+)\:(\d+)\:(\d+)\.(\d+)',
-                                          value)
-                        yy = int(date[0][0])
-                        mm = int(date[0][1])
-                        dd = int(date[0][2])
-                        hh = int(date[0][3])
-                        mn = int(date[0][4])
-                        ss = int(date[0][5])
->>>>>>> 2a93a87d
                         subs = int(date[0][6])
                         ms = int(subs / 1000000000)
                         subms = int(subs % 1000000000)
@@ -2104,17 +1227,11 @@
             elif len(value) == 29 or len(value) == 31:
                 # CDF_TIME_TT2000
                 value = value.lower()
-<<<<<<< HEAD
                 if value == '9999-12-31t23:59:59.999999999' or value == '9999-12-31 23:59:59.999.999.999':
-=======
-                if (value == '9999-12-31t23:59:59.999999999' or
-                        value == '31-dec-9999 23:59:59.999.999.999'):
->>>>>>> 2a93a87d
                     return -9223372036854775808
                 elif value == '0000-01-01t00:00.000000000' or value == '0000-01-01 00:00.000.000.000':
                     return -9223372036854775807
                 else:
-<<<<<<< HEAD
                     date = re.findall('(\d+)\-(\d+)\-(\d+)t(\d+)\:(\d+)\:(\d+)\.(\d+)', value)
                     if not date:
                         date = re.findall('(\d+)\-(\d+)\-(\d+) (\d+)\:(\d+)\:(\d+)\.(\d+)\.(\d+)\.(\d+)', value)
@@ -2125,34 +1242,12 @@
                     mn = int(date[0][4])
                     ss = int(date[0][5])
                     if len(date[0]) == 7:
-=======
-                    if (len(value) == 29):
-                        date = re.findall('(\d+)\-(\d+)\-(\d+)t(\d+)\:(\d+)\:(\d+)\.(\d+)',
-                                          value)
-                        yy = int(date[0][0])
-                        mm = int(date[0][1])
-                        dd = int(date[0][2])
-                        hh = int(date[0][3])
-                        mn = int(date[0][4])
-                        ss = int(date[0][5])
->>>>>>> 2a93a87d
                         subs = int(date[0][6])
                         ms = int(subs / 1000000)
                         subms = int(subs % 1000000)
                         us = int(subms / 1000)
                         ns = int(subms % 1000)
                     else:
-<<<<<<< HEAD
-=======
-                        date = re.findall('(\d+)\-(.+)\-(\d+) (\d+)\:(\d+)\:(\d+)\.(\d+)\.(\d+)\.(\d+)',
-                                          value)
-                        dd = int(date[0][0])
-                        mm = CDFepoch._month_index(date[0][1])
-                        yy = int(date[0][2])
-                        hh = int(date[0][3])
-                        mn = int(date[0][4])
-                        ss = int(date[0][5])
->>>>>>> 2a93a87d
                         ms = int(date[0][6])
                         us = int(date[0][7])
                         ns = int(date[0][8])
@@ -2161,37 +1256,6 @@
                 print('Invalid cdf epoch type...')
                 return None
 
-<<<<<<< HEAD
-=======
-    def _month_index(month):  # @NoSelf
-        if (month.lower() == 'jan'):
-            return 1
-        elif(month.lower() == 'feb'):
-            return 2
-        elif(month.lower() == 'mar'):
-            return 3
-        elif(month.lower() == 'apr'):
-            return 4
-        elif(month.lower() == 'may'):
-            return 5
-        elif(month.lower() == 'jun'):
-            return 6
-        elif(month.lower() == 'jul'):
-            return 7
-        elif(month.lower() == 'aug'):
-            return 8
-        elif(month.lower() == 'sep'):
-            return 9
-        elif(month.lower() == 'oct'):
-            return 10
-        elif(month.lower() == 'nov'):
-            return 11
-        elif(month.lower() == 'dec'):
-            return 12
-        else:
-            return -1
-
->>>>>>> 2a93a87d
     def getVersion():  # @NoSelf
         """
         Shows the code version.

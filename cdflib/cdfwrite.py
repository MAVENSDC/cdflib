--- conflicted
+++ resolved
@@ -6,267 +6,6 @@
 without needing to install the CDF NASA library.
     This Python code only creates V3 CDFs.
     This code is based on Python 3.
-<<<<<<< HEAD
-=======
-
-Main functions:
-
-CDF (path, cdf_spec=None, delete=False)
-=======================================
-Creates an empty CDF file.
-   path: The path name of the CDF (with or without .cdf extension)
-   cdf_spec: The optional specification of the CDF file, in the form
-             of a dictionary.
-             The keys for the dictionary are:
-             ['Majority']: 'row_major' or 'column_major', or its
-                           corresponding value. The default
-                           is 'column_major'.
-             ['Encoding']: Data encoding scheme. See the CDF
-                           documentation about the valid values.
-                           Can be in string or its numeric
-                           corresponding value. The default is
-                           'host', which will be determined when
-                           the script runs.
-             ['Checksum']: Whether to set the data validation upon
-                           file creation. The default is False.
-             ['rDim_sizes']: The dimensional sizes, applicable
-                             only to rVariables.
-             ['Compressed']: Whether to compress the CDF at the file
-                           level. A value of 0-9 or True/False, the
-                           default is 0/False.
-
-write_globalattrs (globalAttrs)
-===============================
-Writes the global attributes.
-   globalAttrs: A dictionary that has global attribute name(s)
-                and their value(s) pair(s). The value(s) is
-                a dictionary of entry number and value pair(s).
-                For examples:
-      globalAttrs={}
-      globalAttrs['Global1']={0: 'Global Value 1'}
-      globalAttrs['Global2']={0: 'Global Value 2'}
-   For a non-string value, use a list with the value and its
-   CDF data type. For examples:
-      globalAttrs['Global3']={0: [12, 'cdf_int4']}
-      globalAttrs['Global4']={0: [12.34, 'cdf_double']}
-   If the data type is not provided, a corresponding
-   CDF data type is assumed:
-      globalAttrs['Global3']={0: 12}     as 'cdf_int4'
-      globalAttrs['Global4']={0: 12.34}  as 'cdf_double'
-   CDF allows multi-values for non-string data for an attribute:
-      globalAttrs['Global5']={0: [[12.34,21.43], 'cdf_double']}
-   For multi-entries from a global variable, they should be
-   presented in this form:
-      GA6={}
-      GA6[0]='abcd'
-      GA6[1]=[12, 'cdf_int2']
-      GA6[2]=[12.5, 'cdf_float']
-      GA6[3]=[[0,1,2], 'cdf_int8']
-      globalAttrs['Global6']=GA6
-      ....
-      f.write_globalattrs(globalAttrs)
-
-write_variableattrs (variableAttrs)
-===================================
-Writes a variable's attributes, provided the variable already exists.
-   variableAttrs: a dictionary that has variable attribute name
-                  and its entry value pair(s). The entry value
-                  is also a dictionary of variable id and value
-                  pair(s).  Variable id can be the variable name
-                  or its id number in the file. Use write_var function
-                  if the variable does not exist. For examples:
-      variableAttrs={}
-      entries_1={}
-      entries_1['var_name_1'] = 'abcd'
-      entries_1['var_name_2'] = [12, 'cdf_int4']
-      ....
-      variableAttrs['attr_name_1']=entries_1
-      entries_2={}
-      entries_2['var_name_1'] = 'xyz'
-      entries_2['var_name_2'] = [[12, 34], 'cdf_int4']
-      ....
-      variableAttrs['attr_name_2']=entries_2
-      ....
-      ....
-      f.write_variableattrs(variableAttrs)
-
-write_var (var_spec, var_attrs=None, var_data=None)
-===================================================
-Writes a variable, along with variable attributes and data:
-   var_spec is a dictionary that contains the specifications
-            of the variable. The required/optional keys for
-            creating a variable:
-      Required keys:
-      ['Variable']: The name of the variable
-      ['Data_Type']: the CDF data type
-      ['Num_Elements']: The number of elements. Always 1 the
-                        for numeric type. The char length for
-                        string type.
-      ['Rec_Vary']: Record variance
-      For zVariables:
-      ['Dims_Sizes']: The dimensional sizes for zVariables only.
-                      Use [] for 0-dimension. Each and
-                      every dimension is varying for zVariables.
-      For rVariables:
-      ['Dim_Vary']: The dimensional variances for rVariables
-                    only.
-      Optional keys:
-      ['Var_Type']: Whether the variable is a zVariable or
-                    rVariable. Valid values: "zVariable" and
-                    "rVariable". The default is "zVariable".
-      ['Sparse']: Whether the variable has sparse records.
-                  Valid values are "no_sparse", "pad_sparse",
-                  and "prev_sparse". The default is 'no_sparse'.
-      ['Compress']: Set the gzip compression level (0 to 9), 0 for
-                    no compression. The default is to compress
-                    with level 6 (done only if the compressed
-                    data is less than the uncompressed data).
-      ['Block_Factor']: The blocking factor, the number of
-                        records in a chunk when the variable is
-                        compressed.
-      ['Pad']: The padded value (in bytes, numpy.ndarray or
-               string)
-    var_attrs is a dictionary, with {attribute:value} pairs.
-              The attribute is the name of a variable attribute.
-              The value can have its data type specified for the
-              numeric data. If not, based on Python's type, a
-              corresponding CDF type is assumed: CDF_INT4 for int,
-              CDF_DOUBLE for float, CDF_EPOCH16 for complex and
-              and CDF_INT8 for long.
-              For example, the following defined attributes will
-              have the same types in the CDF:
-                 var_attrs= { 'attr1':  'value1',
-                              'attr2':  12.45,
-                              'attr3':  [3,4,5],
-                              .....
-                            }
-              With data type (in the list form),
-                 var_attrs= { 'attr1':  'value1',
-                              'attr2':  [12.45, 'CDF_DOUBLE'],
-                              'attr3':  [[3,4,5], 'CDF_INT4'],
-                              .....
-                            }
-    var_data is the data for the variable. If the variable is
-             a regular variable without sparse records, it must
-             be in a single structure of bytes, or numpy.ndarray
-             for numeric variable, or str or list of strs for
-             string variable.
-             If the variable has sparse records, var_data should
-             be presented in a list/tuple with two elements,
-             the first being a list/tuple that contains the
-             physical record number(s), the second being the variable
-             data in bytes, numpy.ndarray, or a list of strings. Variable
-             data can have just physical records' data (with the same
-             number of records as the first element) or have data from both
-             physical records and virtual records (which with filled data).
-             The var_data has the form:
-              [[rec_#1,rec_#2,rec_#3,...],
-               [data_#1,data_#2,data_#3,...]]
-             See the sample for its setup.
-
-getVersion()
-============
-Shows the code version and last modified date.
-
-Note: The attribute entry value for the CDF epoch data type, CDF_EPOCH,
-      CDF_EPOCH16 or CDF_TIME_TT2000, can be presented in either a numeric
-      form, or an encoded string form. For numeric, the CDF_EPOCH data is
-      8-byte float, CDF_EPOCH16 16-byte complex and CDF_TIME_TT2000 8-byte
-      long. The default encoded string for the epoch `data should have this
-      form:
-      CDF_EPOCH: 'dd-mon-year hh:mm:ss.mmm'
-      CDF_EPOCH16: 'dd-mon-year hh:mm:ss.mmm.uuu.nnn.ppp'
-      CDF_TIME_TT2000: 'year-mm-ddThh:mm:ss.mmmuuunnn'
-      where mon is a 3-character month.
-
-Sample use -
-
-Use a master CDF file as the template for creating a CDF. Both global and
-variable meta-data comes from the master CDF. Each variable's specification
-also is copied from the master CDF. Just fill the variable data to write a
-new CDF file.
-
-    import cdflib, numpy as np
-    cdf_master = cdflib.CDF('/path/to/master_file.cdf')
-    if (cdf_master.file != None):
-       # Get the cdf's specification
-       info=cdf_master.cdf_info()
-       cdf_file=cdflib.CDF('/path/to/swea_file.cdf',cdf_spec=info,delete=True)
-       if (cdf_file.file == None):
-         print('Problem writing file.... Stop')
-         cdf_master.close()
-         exit()
-       # Get the global attributes
-       globalaAttrs=cdf_master.globalattsget(expand=True)
-       # Write the global attributes
-       cdf_file.write_globalattrs(globalaAttrs)
-       zvars=info['zVariables']
-       print('no of zvars=',len(zvars))
-       # Loop thru all the zVariables
-       for x in range (0, len(zvars)):
-         # Get the variable's specification
-         varinfo=cdf_master.varinq(zvars[x])
-         #print('Z =============>',x,': ', varinfo['Variable'])
-         # Get the variable's attributes
-         varattrs=cdf_master.varattsget(zvars[x], expand=True)
-         if (varinfo['Sparse'].lower() == 'no_sparse'):
-            # A variable with no sparse records... get the variable data
-            vardata=.......
-            # Create the zVariable, write out the attributes and data
-            cdf_file.write_var(varinfo, var_attrs=varattrs, var_data=vardata)
-         else:
-            # A variable with sparse records...
-            # data is in this form [physical_record_numbers, data_values]
-            # physical_record_numbers (0-based) contains the real record
-            # numbers. For example, a variable has only 3 physical records
-            # at [0, 5, 10]:
-            varrecs=[0,5,10]
-            # data_values could contain only the physical records' data or
-            # both the physical and virtual records' data.
-            # For example, a float variable of 1-D with 3 elements with only
-            # 3 physical records at [0,5,10]:
-            # vardata = [[  5.55000000e+01, -1.00000002e+30,  6.65999985e+01],
-            #            [  6.66659973e+02,  7.77770020e+02,  8.88880005e+02],
-            #            [  2.00500000e+02,  2.10600006e+02,  2.20699997e+02]]
-            # Or, with virtual record data embedded in the data:
-            # vardata = [[  5.55000000e+01, -1.00000002e+30,  6.65999985e+01],
-            #            [ -1.00000002e+30, -1.00000002e+30, -1.00000002e+30],
-            #            [ -1.00000002e+30, -1.00000002e+30, -1.00000002e+30],
-            #            [ -1.00000002e+30, -1.00000002e+30, -1.00000002e+30],
-            #            [ -1.00000002e+30, -1.00000002e+30, -1.00000002e+30],
-            #            [  6.66659973e+02,  7.77770020e+02,  8.88880005e+02],
-            #            [ -1.00000002e+30, -1.00000002e+30, -1.00000002e+30],
-            #            [ -1.00000002e+30, -1.00000002e+30, -1.00000002e+30],
-            #            [ -1.00000002e+30, -1.00000002e+30, -1.00000002e+30],
-            #            [ -1.00000002e+30, -1.00000002e+30, -1.00000002e+30],
-            #            [  2.00500000e+02,  2.10600006e+02,  2.20699997e+02]]
-            # Records 1, 2, 3, 4, 6, 7, 8, 9 are all virtual records with pad
-            # data (variable defined with 'pad_sparse').
-            vardata=np.asarray([.,.,.,..])
-            # Create the zVariable, and optionally write out the attributes
-            # and data
-            cdf_file.write_var(varinfo, var_attrs=varattrs,
-                               var_data=[varrecs,vardata])
-       rvars=info['rVariables']
-       print('no of rvars=',len(rvars))
-       # Loop thru all the rVariables
-       for x in range (0, len(rvars)):
-         varinfo=cdf_master.varinq(rvars[x])
-         print('R =============>',x,': ', varinfo['Variable'])
-         varattrs=cdf_master.varattsget(rvars[x], expand=True)
-         if (varinfo['Sparse'].lower() == 'no_sparse'):
-            vardata=.......
-            # Create the rVariable, write out the attributes and data
-            cdf_file.write_var(varinfo, var_attrs=varattrs, var_data=vardata)
-         else:
-            varrecs=[.,.,.,..]
-            vardata=np.asarray([.,.,.,..])
-            cdf_file.write_var(varinfo, var_attrs=varattrs,
-                               var_data=[vardata,vardata])
-       cdf_master.close()
-       cdf_file.close()
-       cdflib.getVersion()
->>>>>>> 690d542f
 
 @author: Mike Liu
 """
@@ -518,16 +257,11 @@
     def close(self):
         '''
         Closes the CDF Class.
-<<<<<<< HEAD
-
         1. If compression was set, this is where the compressed file is
            written.
         2. If a checksum is needed, this will place the checksum at the end
            of the file.
-=======
-        1) If compression was set, this is where the compressed file is written.
-        2) If a checksum is needed, this will place the checksum at the end of the file.
->>>>>>> 690d542f
+
         '''
 
         if self.compressed_file is None:
@@ -558,7 +292,6 @@
 
     def write_globalattrs(self, globalAttrs):
         '''
-<<<<<<< HEAD
         Writes the global attributes.
 
         Parameters
@@ -600,9 +333,6 @@
                 globalAttrs['Global6']=GA6
                 ....
                 f.write_globalattrs(globalAttrs)
-=======
-        Creates ADRs from "globalAttrs", as well as corresponding AEDRs.
->>>>>>> 690d542f
         '''
         if not (isinstance(globalAttrs, dict)):
             print('Global attribute(s) not in dictionary form.... Stop')
@@ -701,7 +431,6 @@
                 self._update_offset_value(f, offsetADR+40, 4, entryNumMaX)
 
     def write_variableattrs(self, variableAttrs):
-<<<<<<< HEAD
         """
         Writes a variable's attributes, provided the variable already exists.
 
@@ -732,12 +461,6 @@
         if not (isinstance(variableAttrs, dict)):
             print('Variable attribute(s) not in dictionary form.... Stop')
             return
-=======
-
-        if not isinstance(variableAttrs, dict):
-            raise TypeError('Variable attribute(s) not in dictionary form.')
-
->>>>>>> 690d542f
         dataType = None
         numElems = None
         with self.path.open('rb+') as f:
